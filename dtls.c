/* dtls -- a very basic DTLS implementation
 *
 * Copyright (C) 2011--2012 Olaf Bergmann <bergmann@tzi.org>
 * Copyright (C) 2013 Hauke Mehrtens <hauke@hauke-m.de>
 *
 * Permission is hereby granted, free of charge, to any person
 * obtaining a copy of this software and associated documentation
 * files (the "Software"), to deal in the Software without
 * restriction, including without limitation the rights to use, copy,
 * modify, merge, publish, distribute, sublicense, and/or sell copies
 * of the Software, and to permit persons to whom the Software is
 * furnished to do so, subject to the following conditions:
 *
 * The above copyright notice and this permission notice shall be
 * included in all copies or substantial portions of the Software.
 *
 * THE SOFTWARE IS PROVIDED "AS IS", WITHOUT WARRANTY OF ANY KIND,
 * EXPRESS OR IMPLIED, INCLUDING BUT NOT LIMITED TO THE WARRANTIES OF
 * MERCHANTABILITY, FITNESS FOR A PARTICULAR PURPOSE AND
 * NONINFRINGEMENT. IN NO EVENT SHALL THE AUTHORS OR COPYRIGHT HOLDERS
 * BE LIABLE FOR ANY CLAIM, DAMAGES OR OTHER LIABILITY, WHETHER IN AN
 * ACTION OF CONTRACT, TORT OR OTHERWISE, ARISING FROM, OUT OF OR IN
 * CONNECTION WITH THE SOFTWARE OR THE USE OR OTHER DEALINGS IN THE
 * SOFTWARE.
 */

#include "config.h"
#include "dtls_time.h"

#include <stdio.h>
#include <stdlib.h>
#ifdef HAVE_ASSERT_H
#include <assert.h>
#endif
#ifndef WITH_CONTIKI
#include <stdlib.h>
#include "uthash.h"
#else /* WITH_CONTIKI */
# ifndef NDEBUG
#   define DEBUG DEBUG_PRINT
#   include "net/uip-debug.h"
#  endif /* NDEBUG */
#endif /* WITH_CONTIKI */

#include "debug.h"
#include "numeric.h"
#include "netq.h"
#include "dtls.h"

#ifdef WITH_SHA256
#  include "sha2/sha2.h"
#endif

#define dtls_set_version(H,V) dtls_int_to_uint16(&(H)->version, (V))
#define dtls_set_content_type(H,V) ((H)->content_type = (V) & 0xff)
#define dtls_set_length(H,V)  ((H)->length = (V))

#define dtls_get_content_type(H) ((H)->content_type & 0xff)
#define dtls_get_version(H) dtls_uint16_to_int(&(H)->version)
#define dtls_get_epoch(H) dtls_uint16_to_int(&(H)->epoch)
#define dtls_get_sequence_number(H) dtls_uint48_to_ulong(&(H)->sequence_number)
#define dtls_get_fragment_length(H) dtls_uint24_to_int(&(H)->fragment_length)

#ifndef WITH_CONTIKI
#define HASH_FIND_PEER(head,sess,out)		\
  HASH_FIND(hh,head,sess,sizeof(session_t),out)
#define HASH_ADD_PEER(head,sess,add)		\
  HASH_ADD(hh,head,sess,sizeof(session_t),add)
#define HASH_DEL_PEER(head,delptr)		\
  HASH_DELETE(hh,head,delptr)
#endif /* WITH_CONTIKI */

#define DTLS_RH_LENGTH sizeof(dtls_record_header_t)
#define DTLS_HS_LENGTH sizeof(dtls_handshake_header_t)
#define DTLS_CH_LENGTH sizeof(dtls_client_hello_t) /* no variable length fields! */
#define DTLS_COOKIE_LENGTH_MAX 32
#define DTLS_CH_LENGTH_MAX sizeof(dtls_client_hello_t) + DTLS_COOKIE_LENGTH_MAX + 12 + 20
#define DTLS_HV_LENGTH sizeof(dtls_hello_verify_t)
#define DTLS_SH_LENGTH (2 + DTLS_RANDOM_LENGTH + 1 + 2 + 1)
#define DTLS_CE_LENGTH (3 + 3 + 27 + DTLS_EC_KEY_SIZE + DTLS_EC_KEY_SIZE)
#define DTLS_SKEXEC_LENGTH (1 + 2 + 1 + 1 + DTLS_EC_KEY_SIZE + DTLS_EC_KEY_SIZE + 2 + 70)
#define DTLS_CKXPSK_LENGTH_MIN 2
#define DTLS_CKXEC_LENGTH (1 + 1 + DTLS_EC_KEY_SIZE + DTLS_EC_KEY_SIZE)
#define DTLS_CV_LENGTH (1 + 1 + 2 + 1 + 1 + 1 + 1 + DTLS_EC_KEY_SIZE + 1 + 1 + DTLS_EC_KEY_SIZE)
#define DTLS_FIN_LENGTH 12

#define HS_HDR_LENGTH  DTLS_RH_LENGTH + DTLS_HS_LENGTH
#define HV_HDR_LENGTH  HS_HDR_LENGTH + DTLS_HV_LENGTH

#define HIGH(V) (((V) >> 8) & 0xff)
#define LOW(V)  ((V) & 0xff)

#define DTLS_RECORD_HEADER(M) ((dtls_record_header_t *)(M))
#define DTLS_HANDSHAKE_HEADER(M) ((dtls_handshake_header_t *)(M))

#define HANDSHAKE(M) ((dtls_handshake_header_t *)((M) + DTLS_RH_LENGTH))
#define CLIENTHELLO(M) ((dtls_client_hello_t *)((M) + HS_HDR_LENGTH))

/* The length check here should work because dtls_*_to_int() works on
 * unsigned char. Otherwise, broken messages could cause severe
 * trouble. Note that this macro jumps out of the current program flow
 * when the message is too short. Beware!
 */
#define SKIP_VAR_FIELD(P,L,T) {						\
    if (L < dtls_ ## T ## _to_int(P) + sizeof(T))			\
      goto error;							\
    L -= dtls_ ## T ## _to_int(P) + sizeof(T);				\
    P += dtls_ ## T ## _to_int(P) + sizeof(T);				\
  }

/* some constants for the PRF */
#define PRF_LABEL(Label) prf_label_##Label
#define PRF_LABEL_SIZE(Label) (sizeof(PRF_LABEL(Label)) - 1)

static const unsigned char prf_label_master[] = "master secret";
static const unsigned char prf_label_key[] = "key expansion";
static const unsigned char prf_label_client[] = "client";
static const unsigned char prf_label_server[] = "server";
static const unsigned char prf_label_finished[] = " finished";

/* first part of Raw public key, the is the start of the Subject Public Key */
static const unsigned char cert_asn1_header[] = {
  0x30, 0x59, /* SEQUENCE, length 89 bytes */
    0x30, 0x13, /* SEQUENCE, length 19 bytes */
      0x06, 0x07, /* OBJECT IDENTIFIER ecPublicKey (1 2 840 10045 2 1) */
        0x2A, 0x86, 0x48, 0xCE, 0x3D, 0x02, 0x01,
      0x06, 0x08, /* OBJECT IDENTIFIER prime256v1 (1 2 840 10045 3 1 7) */
        0x2A, 0x86, 0x48, 0xCE, 0x3D, 0x03, 0x01, 0x07,
      0x03, 0x42, 0x00, /* BIT STRING, length 66 bytes, 0 bits unused */
         0x04 /* uncompressed, followed by the r und s values of the public key */
};

static dtls_context_t the_dtls_context;

void
dtls_init() {
  dtls_clock_init();
  netq_init();
  crypto_init();
  peer_init();
}

/* Calls cb_alert() with given arguments if defined, otherwise an
 * error message is logged and the result is -1. This is just an
 * internal helper.
 */
#define CALL(Context, which, ...)					\
  ((Context)->h && (Context)->h->which					\
   ? (Context)->h->which((Context), ##__VA_ARGS__)			\
   : -1)

/** 
 * Sends the fragment of length \p buflen given in \p buf to the
 * specified \p peer. The data will be MAC-protected and encrypted
 * according to the selected cipher and split into one or more DTLS
 * records of the specified \p type. This function returns the number
 * of bytes that were sent, or \c -1 if an error occurred.
 *
 * \param ctx    The DTLS context to use.
 * \param peer   The remote peer.
 * \param type   The content type of the record. 
 * \param buf    The data to send.
 * \param buflen The actual length of \p buf.
 * \return Less than zero on error, the number of bytes written otherwise.
 */
static int dtls_send(dtls_context_t *ctx, dtls_peer_t *peer, unsigned char type,
	      uint8 *buf, size_t buflen);

/**
 * Stops ongoing retransmissions of handshake messages for @p peer.
 */
static void dtls_stop_retransmission(dtls_context_t *context, dtls_peer_t *peer);

dtls_peer_t *
dtls_get_peer(const dtls_context_t *ctx, const session_t *session) {
  dtls_peer_t *p = NULL;

#ifndef WITH_CONTIKI
  HASH_FIND_PEER(ctx->peers, session, p);
#else /* WITH_CONTIKI */
  for (p = list_head(ctx->peers); p; p = list_item_next(p))
    if (dtls_session_equals(&p->session, session))
      return p;
#endif /* WITH_CONTIKI */
  
  return p;
}

static void
dtls_add_peer(dtls_context_t *ctx, dtls_peer_t *peer) {
#ifndef WITH_CONTIKI
  HASH_ADD_PEER(ctx->peers, session, peer);
#else /* WITH_CONTIKI */
  list_add(ctx->peers, peer);
#endif /* WITH_CONTIKI */
}

int
dtls_write(struct dtls_context_t *ctx, 
	   session_t *dst, uint8 *buf, size_t len) {
  
  dtls_peer_t *peer = dtls_get_peer(ctx, dst);

  /* Check if peer connection already exists */
  if (!peer) { /* no ==> create one */
    int res;

    /* dtls_connect() returns a value greater than zero if a new
     * connection attempt is made, 0 for session reuse. */
    res = dtls_connect(ctx, dst);

    return (res >= 0) ? 0 : res;
  } else { /* a session exists, check if it is in state connected */
    
    if (peer->state != DTLS_STATE_CONNECTED) {
      return 0;
    } else {
      return dtls_send(ctx, peer, DTLS_CT_APPLICATION_DATA, buf, len);
    }
  }
}

static int
dtls_get_cookie(uint8 *msg, int msglen, uint8 **cookie) {
  /* To access the cookie, we have to determine the session id's
   * length and skip the whole thing. */
  if (msglen < DTLS_HS_LENGTH + DTLS_CH_LENGTH + sizeof(uint8))
    return dtls_alert_fatal_create(DTLS_ALERT_HANDSHAKE_FAILURE);

  if (dtls_uint16_to_int(msg + DTLS_HS_LENGTH) != DTLS_VERSION)
    return dtls_alert_fatal_create(DTLS_ALERT_PROTOCOL_VERSION);

  msglen -= DTLS_HS_LENGTH + DTLS_CH_LENGTH;
  msg += DTLS_HS_LENGTH + DTLS_CH_LENGTH;

  SKIP_VAR_FIELD(msg, msglen, uint8); /* skip session id */

  if (msglen < (*msg & 0xff) + sizeof(uint8))
    return dtls_alert_fatal_create(DTLS_ALERT_HANDSHAKE_FAILURE);
  
  *cookie = msg + sizeof(uint8);
  return dtls_uint8_to_int(msg);

 error:
  return dtls_alert_fatal_create(DTLS_ALERT_HANDSHAKE_FAILURE);
}

static int
dtls_create_cookie(dtls_context_t *ctx, 
		   session_t *session,
		   uint8 *msg, int msglen,
		   uint8 *cookie, int *clen) {
  unsigned char buf[DTLS_HMAC_MAX];
  size_t len, e;

  /* create cookie with HMAC-SHA256 over:
   * - SECRET
   * - session parameters (only IP address?)
   * - client version 
   * - random gmt and bytes
   * - session id
   * - cipher_suites 
   * - compression method
   */

  /* We use our own buffer as hmac_context instead of a dynamic buffer
   * created by dtls_hmac_new() to separate storage space for cookie
   * creation from storage that is used in real sessions. Note that
   * the buffer size must fit with the default hash algorithm (see
   * implementation of dtls_hmac_context_new()). */

  dtls_hmac_context_t hmac_context;
  dtls_hmac_init(&hmac_context, ctx->cookie_secret, DTLS_COOKIE_SECRET_LENGTH);

  dtls_hmac_update(&hmac_context, 
		   (unsigned char *)&session->addr, session->size);

  /* feed in the beginning of the Client Hello up to and including the
     session id */
  e = sizeof(dtls_client_hello_t);
  e += (*(msg + DTLS_HS_LENGTH + e) & 0xff) + sizeof(uint8);
  if (e + DTLS_HS_LENGTH > msglen)
    return dtls_alert_fatal_create(DTLS_ALERT_HANDSHAKE_FAILURE);

  dtls_hmac_update(&hmac_context, msg + DTLS_HS_LENGTH, e);
  
  /* skip cookie bytes and length byte */
  e += *(uint8 *)(msg + DTLS_HS_LENGTH + e) & 0xff;
  e += sizeof(uint8);
  if (e + DTLS_HS_LENGTH > msglen)
    return dtls_alert_fatal_create(DTLS_ALERT_HANDSHAKE_FAILURE);

  dtls_hmac_update(&hmac_context, 
		   msg + DTLS_HS_LENGTH + e,
		   dtls_get_fragment_length(DTLS_HANDSHAKE_HEADER(msg)) - e);

  len = dtls_hmac_finalize(&hmac_context, buf);

  if (len < *clen) {
    memset(cookie + len, 0, *clen - len);
    *clen = len;
  }
  
  memcpy(cookie, buf, *clen);
  return 0;
}

#ifdef DTLS_CHECK_CONTENTTYPE
/* used to check if a received datagram contains a DTLS message */
static char const content_types[] = { 
  DTLS_CT_CHANGE_CIPHER_SPEC,
  DTLS_CT_ALERT,
  DTLS_CT_HANDSHAKE,
  DTLS_CT_APPLICATION_DATA,
  0 				/* end marker */
};
#endif

/**
 * Checks if \p msg points to a valid DTLS record. If
 * 
 */
static unsigned int
is_record(uint8 *msg, int msglen) {
  unsigned int rlen = 0;

  if (msglen >= DTLS_RH_LENGTH	/* FIXME allow empty records? */
#ifdef DTLS_CHECK_CONTENTTYPE
      && strchr(content_types, msg[0])
#endif
      && msg[1] == HIGH(DTLS_VERSION)
      && msg[2] == LOW(DTLS_VERSION)) 
    {
      rlen = DTLS_RH_LENGTH + 
	dtls_uint16_to_int(DTLS_RECORD_HEADER(msg)->length);
      
      /* we do not accept wrong length field in record header */
      if (rlen > msglen)	
	rlen = 0;
  } 
  
  return rlen;
}

/**
 * Initializes \p buf as record header. The caller must ensure that \p
 * buf is capable of holding at least \c sizeof(dtls_record_header_t)
 * bytes. Increments sequence number counter of \p peer.
 * \return pointer to the next byte after the written header
 */ 
static inline uint8 *
dtls_set_record_header(uint8 type, dtls_peer_t *peer, uint8 *buf) {
  
  dtls_int_to_uint8(buf, type);
  buf += sizeof(uint8);

  dtls_int_to_uint16(buf, DTLS_VERSION);
  buf += sizeof(uint16);

  if (peer) {
    memcpy(buf, &peer->epoch, sizeof(uint16) + sizeof(uint48));

    /* increment record sequence counter by 1 */
    inc_uint(uint48, peer->rseq);
  } else {
    memset(buf, 0, sizeof(uint16) + sizeof(uint48));
  }

  buf += sizeof(uint16) + sizeof(uint48);

  memset(buf, 0, sizeof(uint16));
  return buf + sizeof(uint16);
}

/**
 * Initializes \p buf as handshake header. The caller must ensure that \p
 * buf is capable of holding at least \c sizeof(dtls_handshake_header_t)
 * bytes. Increments message sequence number counter of \p peer.
 * \return pointer to the next byte after \p buf
 */ 
static inline uint8 *
dtls_set_handshake_header(uint8 type, dtls_peer_t *peer, 
			  int length, 
			  int frag_offset, int frag_length, 
			  uint8 *buf) {
  
  dtls_int_to_uint8(buf, type);
  buf += sizeof(uint8);

  dtls_int_to_uint24(buf, length);
  buf += sizeof(uint24);

  if (peer) {
    /* increment handshake message sequence counter by 1 */
    inc_uint(uint16, peer->hs_state.mseq);
  
    /* and copy the result to buf */
    memcpy(buf, &peer->hs_state.mseq, sizeof(uint16));
  } else {
    memset(buf, 0, sizeof(uint16));    
  }
  buf += sizeof(uint16);
  
  dtls_int_to_uint24(buf, frag_offset);
  buf += sizeof(uint24);

  dtls_int_to_uint24(buf, frag_length);
  buf += sizeof(uint24);
  
  return buf;
}

/** only one compression method is currently defined */
static uint8 compression_methods[] = {
  TLS_COMPRESSION_NULL
};

static inline int is_psk_supported(dtls_context_t *ctx){
  return ctx && ctx->h && ctx->h->get_psk_key;
}

static inline int is_ecdsa_supported(dtls_context_t *ctx, int is_client){
  return ctx && ctx->h && ((!is_client && ctx->h->get_ecdsa_key) || 
			   (is_client && ctx->h->verify_ecdsa_key));
}

/**
 * Returns @c 1 if @p code is a cipher suite other than @c
 * TLS_NULL_WITH_NULL_NULL that we recognize.
 *
 * @param ctx   The current DTLS context
 * @param code The cipher suite identifier to check
 * @param is_client 1 for a dtls client, 0 for server
 * @return @c 1 iff @p code is recognized,
 */ 
static int
known_cipher(dtls_context_t *ctx, dtls_cipher_t code, int is_client) {
  int psk;
  int ecdsa;

  psk = is_psk_supported(ctx);
  ecdsa = is_ecdsa_supported(ctx, is_client);
  return (psk && code == TLS_PSK_WITH_AES_128_CCM_8) ||
	 (ecdsa && code == TLS_ECDHE_ECDSA_WITH_AES_128_CCM_8);
}

static void dtls_debug_keyblock(dtls_security_parameters_t *config)
{
  dsrv_log(LOG_DEBUG, "key_block (%d bytes):\n", dtls_kb_size(config, peer->role));
  dtls_dsrv_hexdump_log(LOG_DEBUG, "  client_MAC_secret",
			dtls_kb_client_mac_secret(config, peer->role),
			dtls_kb_mac_secret_size(config, peer->role), 0);

  dtls_dsrv_hexdump_log(LOG_DEBUG, "  server_MAC_secret",
			dtls_kb_server_mac_secret(config, peer->role),
			dtls_kb_mac_secret_size(config, peer->role), 0);

  dtls_dsrv_hexdump_log(LOG_DEBUG, "  client_write_key",
			dtls_kb_client_write_key(config, peer->role),
			dtls_kb_key_size(config, peer->role), 0);

  dtls_dsrv_hexdump_log(LOG_DEBUG, "  server_write_key",
			dtls_kb_server_write_key(config, peer->role),
			dtls_kb_key_size(config, peer->role), 0);

  dtls_dsrv_hexdump_log(LOG_DEBUG, "  client_IV",
			dtls_kb_client_iv(config, peer->role),
			dtls_kb_iv_size(config, peer->role), 0);

  dtls_dsrv_hexdump_log(LOG_DEBUG, "  server_IV",
			dtls_kb_server_iv(config, peer->role),
			dtls_kb_iv_size(config, peer->role), 0);
}

static int
calculate_key_block(dtls_context_t *ctx, 
		    dtls_handshake_parameters_t *handshake,
		    dtls_security_parameters_t *security,
		    session_t *session) {
  unsigned char *pre_master_secret;
  size_t pre_master_len = 0;
  pre_master_secret = security->key_block;
  uint8 master_secret[DTLS_MASTER_SECRET_LENGTH];
  int err;

  switch (handshake->cipher) {
  case TLS_PSK_WITH_AES_128_CCM_8: {
    const dtls_psk_key_t *psk;

    err = CALL(ctx, get_psk_key, session, handshake->psk.identity, handshake->psk.id_length, &psk);
    if (err < 0) {
      dsrv_log(LOG_CRIT, "no psk key for session available\n");
      return err;
    }
  /* Temporarily use the key_block storage space for the pre master secret. */
    pre_master_len = dtls_psk_pre_master_secret(psk->key, psk->key_length, 
						pre_master_secret);

    dtls_dsrv_hexdump_log(LOG_DEBUG, "psk", psk->key, psk->key_length, 1);

    break;
  }
  case TLS_ECDHE_ECDSA_WITH_AES_128_CCM_8: {
    pre_master_len = dtls_ecdh_pre_master_secret(handshake->ecdsa.own_eph_priv,
						 handshake->ecdsa.other_eph_pub_x,
						 handshake->ecdsa.other_eph_pub_y,
						 sizeof(handshake->ecdsa.own_eph_priv),
						 pre_master_secret);
    break;
  }
  default:
    dsrv_log(LOG_CRIT, "calculate_key_block: unknown cipher\n");
    return dtls_alert_fatal_create(DTLS_ALERT_INTERNAL_ERROR);
  }

  dtls_dsrv_hexdump_log(LOG_DEBUG, "client_random", handshake->tmp.random.client,
			DTLS_RANDOM_LENGTH, 0);
  dtls_dsrv_hexdump_log(LOG_DEBUG, "server_random", handshake->tmp.random.server,
			DTLS_RANDOM_LENGTH, 0);
  dtls_dsrv_hexdump_log(LOG_DEBUG, "pre_master_secret", pre_master_secret,
			pre_master_len, 0);

  dtls_prf(pre_master_secret, pre_master_len,
	   PRF_LABEL(master), PRF_LABEL_SIZE(master),
	   handshake->tmp.random.client, DTLS_RANDOM_LENGTH,
	   handshake->tmp.random.server, DTLS_RANDOM_LENGTH,
	   master_secret,
	   DTLS_MASTER_SECRET_LENGTH);

  dtls_dsrv_hexdump_log(LOG_DEBUG, "master_secret", master_secret,
			DTLS_MASTER_SECRET_LENGTH, 0);

  /* create key_block from master_secret
   * key_block = PRF(master_secret,
                    "key expansion" + tmp.random.server + tmp.random.client) */

  dtls_prf(master_secret,
	   DTLS_MASTER_SECRET_LENGTH,
	   PRF_LABEL(key), PRF_LABEL_SIZE(key),
	   handshake->tmp.random.server, DTLS_RANDOM_LENGTH,
	   handshake->tmp.random.client, DTLS_RANDOM_LENGTH,
	   security->key_block,
	   dtls_kb_size(security, peer->role));

  memcpy(handshake->tmp.master_secret, master_secret, DTLS_MASTER_SECRET_LENGTH);
  dtls_debug_keyblock(security);
  return 0;
}

static int
init_cipher(dtls_handshake_parameters_t *handshake, dtls_security_parameters_t *config, dtls_peer_type role)
{
  /* set crypto context for TLS_PSK_WITH_AES_128_CCM_8 */
  dtls_cipher_free(config->read_cipher);

  assert(handshake->cipher != TLS_NULL_WITH_NULL_NULL);
  config->read_cipher = dtls_cipher_new(handshake->cipher,
					dtls_kb_remote_write_key(config, role),
					dtls_kb_key_size(config, role));

  if (!config->read_cipher) {
    warn("cannot create read cipher\n");
    return dtls_alert_fatal_create(DTLS_ALERT_INTERNAL_ERROR);
  }

  dtls_cipher_free(config->write_cipher);
  
  config->write_cipher = dtls_cipher_new(handshake->cipher,
					 dtls_kb_local_write_key(config, role),
					 dtls_kb_key_size(config, role));

  if (!config->write_cipher) {
    dtls_cipher_free(config->read_cipher);
    warn("cannot create write cipher\n");
    return dtls_alert_fatal_create(DTLS_ALERT_INTERNAL_ERROR);
  }

  config->cipher = handshake->cipher;
  config->compression = handshake->compression;

  return 0;
}

/* TODO: add a generic method which iterates over a list and searches for a specific key */
static int verify_ext_eliptic_curves(uint8 *data, size_t data_length) {
  int i, curve_name;

  /* length of curve list */
  i = dtls_uint16_to_int(data);
  data += sizeof(uint16);
  if (i + sizeof(uint16) != data_length) {
    warn("the list of the supported elliptic curves should be tls extension length - 2\n");
    return dtls_alert_fatal_create(DTLS_ALERT_HANDSHAKE_FAILURE);
  }

  for (i = data_length - sizeof(uint16); i > 0; i -= sizeof(uint16)) {
    /* check if this curve is supported */
    curve_name = dtls_uint16_to_int(data);
    data += sizeof(uint16);

    if (curve_name == TLS_EXT_ELLIPTIC_CURVES_SECP256R1)
      return 0;
  }

  warn("no supported elliptic curve found\n");
  return dtls_alert_fatal_create(DTLS_ALERT_HANDSHAKE_FAILURE);
}

static int verify_ext_cert_type(uint8 *data, size_t data_length) {
  int i, cert_type;

  /* length of cert type list */
  i = dtls_uint8_to_int(data);
  data += sizeof(uint8);
  if (i + sizeof(uint8) != data_length) {
    warn("the list of the supported certificate types should be tls extension length - 1\n");
    return dtls_alert_fatal_create(DTLS_ALERT_HANDSHAKE_FAILURE);
  }

  for (i = data_length - sizeof(uint8); i > 0; i -= sizeof(uint8)) {
    /* check if this cert type is supported */
    cert_type = dtls_uint8_to_int(data);
    data += sizeof(uint8);

    if (cert_type == TLS_CERT_TYPE_OOB)
      return 0;
  }

  warn("no supported certificate type found\n");
  return dtls_alert_fatal_create(DTLS_ALERT_HANDSHAKE_FAILURE);
}

/**
 * Updates the security parameters of given \p peer.  As this must be
 * done before the new configuration is activated, it changes the
 * OTHER_CONFIG only. When the ClientHello handshake message in \p
 * data does not contain a cipher suite or compression method, it is 
 * copied from the CURRENT_CONFIG.
 *
 * \param ctx   The current DTLS context.
 * \param peer  The remote peer whose security parameters are about to change.
 * \param data  The handshake message with a ClientHello. 
 * \param data_length The actual size of \p data.
 * \return \c 0 if an error occurred, \c 1 otherwise.
 */
static int
dtls_update_parameters(dtls_context_t *ctx, 
		       dtls_peer_t *peer,
		       uint8 *data, size_t data_length) {
  int i, j;
  int ok;
  int ext_elliptic_curve;
  int ext_client_cert_type;
  int ext_server_cert_type;
  dtls_handshake_parameters_t *config = &peer->handshake_params;
  dtls_security_parameters_t *security = &peer->security_params;

  assert(config);
  assert(data_length > DTLS_HS_LENGTH + DTLS_CH_LENGTH);

  /* debug("dtls_update_parameters: msglen is %d\n", data_length); */

  /* skip the handshake header and client version information */
  data += DTLS_HS_LENGTH + sizeof(uint16);
  data_length -= DTLS_HS_LENGTH + sizeof(uint16);

  /* store client random in config 
   * FIXME: if we send the ServerHello here, we do not need to store
   * the client's random bytes */
  memcpy(config->tmp.random.client, data, DTLS_RANDOM_LENGTH);
  data += DTLS_RANDOM_LENGTH;
  data_length -= DTLS_RANDOM_LENGTH;

  /* Caution: SKIP_VAR_FIELD may jump to error: */
  SKIP_VAR_FIELD(data, data_length, uint8);	/* skip session id */
  SKIP_VAR_FIELD(data, data_length, uint8);	/* skip cookie */

  i = dtls_uint16_to_int(data);
  if (data_length < i + sizeof(uint16)) {
    /* Looks like we do not have a cipher nor compression. This is ok
     * for renegotiation, but not for the initial handshake. */

    if (security->cipher == TLS_NULL_WITH_NULL_NULL)
      goto error;

    config->cipher = security->cipher;
    config->compression = security->compression;

    return 0;
  }

  data += sizeof(uint16);
  data_length -= sizeof(uint16) + i;

  ok = 0;
  while (i && !ok) {
    config->cipher = dtls_uint16_to_int(data);
    ok = known_cipher(ctx, config->cipher, 0);
    i -= sizeof(uint16);
    data += sizeof(uint16);
  }

  /* skip remaining ciphers */
  data += i;

  if (!ok) {
    /* reset config cipher to a well-defined value */
    config->cipher = TLS_NULL_WITH_NULL_NULL;
    goto error;
  }

  if (data_length < sizeof(uint8)) { 
    /* no compression specified, take the current compression method */
    config->compression = security->compression;
    goto error;
  }

  i = dtls_uint8_to_int(data);
  if (data_length < i + sizeof(uint8))
    goto error;

  data += sizeof(uint8);
  data_length -= sizeof(uint8) + i;

  ok = 0;
  while (i && !ok) {
    for (j = 0; j < sizeof(compression_methods) / sizeof(uint8); ++j)
      if (dtls_uint8_to_int(data) == compression_methods[j]) {
	config->compression = compression_methods[j];
	ok = 1;
      }
    i -= sizeof(uint8);
    data += sizeof(uint8);    
  }

  if (!ok) {
    /* reset config cipher to a well-defined value */
    goto error;
  }

  if (data_length < sizeof(uint16)) { 
    /* no tls extensions specified */
    if (config->cipher == TLS_ECDHE_ECDSA_WITH_AES_128_CCM_8) {
      goto error;
    }
    return 0;
  }

  /* get the length of the tls extension list */
  j = dtls_uint16_to_int(data);
  data += sizeof(uint16);
  data_length -= sizeof(uint16);

  if (data_length < j)
    goto error;

  ext_elliptic_curve = 0;
  ext_client_cert_type = 0;
  ext_server_cert_type = 0;

  /* check for TLS extensions needed for this cipher */
  while (data_length) {
    if (data_length < sizeof(uint16) * 2)
      goto error;

    /* get the tls extension type */
    i = dtls_uint16_to_int(data);
    data += sizeof(uint16);
    data_length -= sizeof(uint16);

    /* get the length of the tls extension */
    j = dtls_uint16_to_int(data);
    data += sizeof(uint16);
    data_length -= sizeof(uint16);

    if (data_length < j)
      goto error;

    switch (i) {
      case TLS_EXT_ELLIPTIC_CURVES:
        ext_elliptic_curve = 1;
        if (verify_ext_eliptic_curves(data, j))
          goto error;
        break;
      case TLS_EXT_CLIENT_CERIFICATE_TYPE:
        ext_client_cert_type = 1;
        if (verify_ext_cert_type(data, j))
          goto error;
        break;
      case TLS_EXT_SERVER_CERIFICATE_TYPE:
        ext_server_cert_type = 1;
        if (verify_ext_cert_type(data, j))
          goto error;
        break;
      default:
        warn("unsupported tls extension: %i\n", i);
        break;
    }
    data += j;
    data_length -= j;
  }
  if (config->cipher == TLS_ECDHE_ECDSA_WITH_AES_128_CCM_8) {
    if (!ext_elliptic_curve && !ext_client_cert_type && !ext_server_cert_type) {
      warn("not all required tls extensions found in client hello\n");
      goto error;
    }
  }

  return 0;
 error:
  warn("ClientHello too short (%d bytes)\n", data_length);
  if (peer->state == DTLS_STATE_CONNECTED) {
    return dtls_alert_create(DTLS_ALERT_LEVEL_WARNING, DTLS_ALERT_NO_RENEGOTIATION);
  } else {
    return dtls_alert_fatal_create(DTLS_ALERT_HANDSHAKE_FAILURE);
  }
}

static inline int
check_client_keyexchange(dtls_context_t *ctx, 
			 dtls_handshake_parameters_t *handshake,
			 uint8 *data, size_t length) {
<<<<<<< HEAD
=======
  return length >= DTLS_CKX_LENGTH && data[0] == DTLS_HT_CLIENT_KEY_EXCHANGE;
}

/**
 * Releases the storage allocated for read_cipher and write_cipher and
 * sets both fields to NULL.
 */
static void
invalidate_ciphers(dtls_security_parameters_t *config) {
  if (config->read_cipher) {
    dtls_cipher_free(config->read_cipher);
    config->read_cipher = NULL;
  }
  
  if (config->write_cipher) {
    dtls_cipher_free(config->write_cipher);
    config->write_cipher = NULL;
  }
}

static int
check_ccs(dtls_context_t *ctx, 
	  dtls_peer_t *peer,
	  uint8 *record, uint8 *data, size_t data_length) {
>>>>>>> 805fe0cf

  if (handshake->cipher == TLS_ECDHE_ECDSA_WITH_AES_128_CCM_8) {

    if (length < DTLS_HS_LENGTH + DTLS_CKXEC_LENGTH) {
      debug("The client key exchange is too short\n");
      return dtls_alert_fatal_create(DTLS_ALERT_HANDSHAKE_FAILURE);
    }
    data += DTLS_HS_LENGTH;

    if (dtls_uint8_to_int(data) != 65) {
      dsrv_log(LOG_ALERT, "expected 65 bytes long public point\n");
      return dtls_alert_fatal_create(DTLS_ALERT_HANDSHAKE_FAILURE);
    }
    data += sizeof(uint8);

<<<<<<< HEAD
    if (dtls_uint8_to_int(data) != 4) {
      dsrv_log(LOG_ALERT, "expected uncompressed public point\n");
      return dtls_alert_fatal_create(DTLS_ALERT_HANDSHAKE_FAILURE);
    }
    data += sizeof(uint8);
=======
  if (!OTHER_CONFIG(peer)->read_cipher) {
    warn("cannot create read cipher\n");
    goto error;
  }
>>>>>>> 805fe0cf

    memcpy(handshake->ecdsa.other_eph_pub_x, data,
	   sizeof(handshake->ecdsa.other_eph_pub_x));
    data += sizeof(handshake->ecdsa.other_eph_pub_x);

    memcpy(handshake->ecdsa.other_eph_pub_y, data,
	   sizeof(handshake->ecdsa.other_eph_pub_y));
    data += sizeof(handshake->ecdsa.other_eph_pub_y);
  } else {
    int id_length;

<<<<<<< HEAD
    if (length < DTLS_HS_LENGTH + DTLS_CKXPSK_LENGTH_MIN) {
      debug("The client key exchange is too short\n");
      return dtls_alert_fatal_create(DTLS_ALERT_HANDSHAKE_FAILURE);
    }
    data += DTLS_HS_LENGTH;
=======
  if (!OTHER_CONFIG(peer)->write_cipher) {
    warn("cannot create write cipher\n");
    goto error;
  }
>>>>>>> 805fe0cf

    id_length = dtls_uint16_to_int(data);
    data += sizeof(uint16);

<<<<<<< HEAD
    if (DTLS_HS_LENGTH + DTLS_CKXPSK_LENGTH_MIN + id_length != length) {
      debug("The identity has a wrong length\n");
      return dtls_alert_fatal_create(DTLS_ALERT_HANDSHAKE_FAILURE);
    }
    handshake->psk.id_length = min(id_length, 32);
    memcpy(handshake->psk.identity, data, min(id_length, 32));
  }
=======
  return 1;

 error:

  invalidate_ciphers(OTHER_CONFIG(peer));
>>>>>>> 805fe0cf
  return 0;
}

static inline void
update_hs_hash(dtls_peer_t *peer, uint8 *data, size_t length) {
  dtls_dsrv_hexdump_log(LOG_DEBUG, "add MAC data", data, length, 0);
  dtls_hash_update(&peer->hs_state.hs_hash, data, length);
}

static void
copy_hs_hash(dtls_peer_t *peer, dtls_hash_ctx *hs_hash) {
  memcpy(hs_hash, &peer->hs_state.hs_hash, sizeof(peer->hs_state.hs_hash));
}

static inline size_t
finalize_hs_hash(dtls_peer_t *peer, uint8 *buf) {
  return dtls_hash_finalize(buf, &peer->hs_state.hs_hash);
}

static inline void
clear_hs_hash(dtls_peer_t *peer) {
  assert(peer);
  debug("clear MAC\n");
  dtls_hash_init(&peer->hs_state.hs_hash);
}

/** 
 *Checks if \p record + \p data contain a Finished message with valid
 * verify_data. 
 *
 * \param ctx    The current DTLS context.
 * \param peer   The remote peer of the security association.
 * \param record The message record header.
 * \param rlen   The actual length of \p record.
 * \param data   The cleartext payload of the message.
 * \param data_length Actual length of \p data.
 * \return \c 1 if the Finished message is valid, \c 0 otherwise.
 */
static int
check_finished(dtls_context_t *ctx, dtls_peer_t *peer,
	       uint8 *record, uint8 *data, size_t data_length) {
  size_t digest_length, label_size;
  const unsigned char *label;
  unsigned char buf[DTLS_HMAC_MAX];

  if (data_length < DTLS_HS_LENGTH + DTLS_FIN_LENGTH)
    return dtls_alert_fatal_create(DTLS_ALERT_HANDSHAKE_FAILURE);

  /* Use a union here to ensure that sufficient stack space is
   * reserved. As statebuf and verify_data are not used at the same
   * time, we can re-use the storage safely.
   */
  union {
    unsigned char statebuf[DTLS_HASH_CTX_SIZE];
    unsigned char verify_data[DTLS_FIN_LENGTH];
  } b;

  /* temporarily store hash status for roll-back after finalize */
  memcpy(b.statebuf, &peer->hs_state.hs_hash, DTLS_HASH_CTX_SIZE);

  digest_length = finalize_hs_hash(peer, buf);
  /* clear_hash(); */

  /* restore hash status */
  memcpy(&peer->hs_state.hs_hash, b.statebuf, DTLS_HASH_CTX_SIZE);

  if (peer->role == DTLS_CLIENT) {
    label = PRF_LABEL(server);
    label_size = PRF_LABEL_SIZE(server);
  } else { /* client */
    label = PRF_LABEL(client);
    label_size = PRF_LABEL_SIZE(client);
  }

  dtls_prf(peer->handshake_params.tmp.master_secret,
	   DTLS_MASTER_SECRET_LENGTH,
	   label, label_size,
	   PRF_LABEL(finished), PRF_LABEL_SIZE(finished),
	   buf, digest_length,
	   b.verify_data, sizeof(b.verify_data));

  dtls_dsrv_hexdump_log(LOG_DEBUG, "d:", data + DTLS_HS_LENGTH, sizeof(b.verify_data), 0);
  dtls_dsrv_hexdump_log(LOG_DEBUG, "v:", b.verify_data, sizeof(b.verify_data), 0);
  return memcmp(data + DTLS_HS_LENGTH, b.verify_data, sizeof(b.verify_data));
}

/**
 * Prepares the payload given in \p data for sending with
 * dtls_send(). The \p data is encrypted and compressed according to
 * the current security parameters of \p peer.  The result of this
 * operation is put into \p sendbuf with a prepended record header of
 * type \p type ready for sending. As some cipher suites add a MAC
 * before encryption, \p data must be large enough to hold this data
 * as well (usually \c dtls_kb_digest_size(CURRENT_CONFIG(peer)).
 *
 * \param peer    The remote peer the packet will be sent to.
 * \param type    The content type of this record.
 * \param data    The payload to send.
 * \param data_length The size of \p data.
 * \param sendbuf The output buffer where the encrypted record
 *                will be placed.
 * \param rlen    This parameter must be initialized with the 
 *                maximum size of \p sendbuf and will be updated
 *                to hold the actual size of the stored packet
 *                on success. On error, the value of \p rlen is
 *                undefined. 
 * \return Less than zero on error, or greater than zero success.
 */
static int
dtls_prepare_record(dtls_peer_t *peer,
		    unsigned char type,
		    uint8 *data_array[], size_t data_len_array[],
		    size_t data_array_len,
		    uint8 *sendbuf, size_t *rlen) {
  uint8 *p, *start;
  int res;
  int i;
  dtls_security_parameters_t *security = &peer->security_params;
  
  p = dtls_set_record_header(type, peer, sendbuf);
  start = p;

  if (!peer || security->cipher == TLS_NULL_WITH_NULL_NULL) {
    /* no cipher suite */

    res = 0;
    for (i = 0; i < data_array_len; i++) {
      /* check the minimum that we need for packets that are not encrypted */
      if (*rlen < (p - start) + data_len_array[i]) {
        debug("dtls_prepare_record: send buffer too small\n");
        return dtls_alert_fatal_create(DTLS_ALERT_INTERNAL_ERROR);
      }

      memcpy(p, data_array[i], data_len_array[i]);
      p += data_len_array[i];
      res += data_len_array[i];
    }
  } else { /* TLS_PSK_WITH_AES_128_CCM_8 */   
    dtls_cipher_context_t *cipher_context;

    /** 
     * length of additional_data for the AEAD cipher which consists of
     * seq_num(2+6) + type(1) + version(2) + length(2)
     */
#define A_DATA_LEN 13
    unsigned char N[DTLS_CCM_BLOCKSIZE];
    unsigned char A_DATA[A_DATA_LEN];

    if (security->cipher == TLS_PSK_WITH_AES_128_CCM_8) {
      debug("dtls_prepare_record(): encrypt using TLS_PSK_WITH_AES_128_CCM_8\n");
    } else if (security->cipher == TLS_ECDHE_ECDSA_WITH_AES_128_CCM_8) {
      debug("dtls_prepare_record(): encrypt using TLS_ECDHE_ECDSA_WITH_AES_128_CCM_8\n");
    } else {
      debug("dtls_prepare_record(): encrypt using unknown cipher\n");
    }

    /* set nonce       
       from http://tools.ietf.org/html/draft-mcgrew-tls-aes-ccm-03:
        struct {
               case client:
                  uint32 client_write_IV;  // low order 32-bits
               case server:
                  uint32 server_write_IV;  // low order 32-bits
               uint64 seq_num;
            } CCMNonce.

	    In DTLS, the 64-bit seq_num is the 16-bit epoch concatenated with the
	    48-bit seq_num.
    */

    memcpy(p, &DTLS_RECORD_HEADER(sendbuf)->epoch, 8);
    p += 8;
    res = 8;

    for (i = 0; i < data_array_len; i++) {
      /* check the minimum that we need for packets that are not encrypted */
      if (*rlen < res + data_len_array[i]) {
        debug("dtls_prepare_record: send buffer too small\n");
        return dtls_alert_fatal_create(DTLS_ALERT_INTERNAL_ERROR);
      }

      memcpy(p, data_array[i], data_len_array[i]);
      p += data_len_array[i];
      res += data_len_array[i];
    }

    memset(N, 0, DTLS_CCM_BLOCKSIZE);
    memcpy(N, dtls_kb_local_iv(security, peer->role),
	   dtls_kb_iv_size(security, peer->role));
    memcpy(N + dtls_kb_iv_size(security, peer->role), start, 8); /* epoch + seq_num */

    cipher_context = security->write_cipher;

    if (!cipher_context) {
      warn("no write_cipher available!\n");
      return dtls_alert_fatal_create(DTLS_ALERT_INTERNAL_ERROR);
    }

    dtls_dsrv_hexdump_log(LOG_DEBUG, "nonce:", N, DTLS_CCM_BLOCKSIZE, 0);
    dtls_dsrv_hexdump_log(LOG_DEBUG, "key:",
			  dtls_kb_local_write_key(security, peer->role),
			  dtls_kb_key_size(security, peer->role), 0);
    
    /* re-use N to create additional data according to RFC 5246, Section 6.2.3.3:
     * 
     * additional_data = seq_num + TLSCompressed.type +
     *                   TLSCompressed.version + TLSCompressed.length;
     */
    memcpy(A_DATA, &DTLS_RECORD_HEADER(sendbuf)->epoch, 8); /* epoch and seq_num */
    memcpy(A_DATA + 8,  &DTLS_RECORD_HEADER(sendbuf)->content_type, 3); /* type and version */
    dtls_int_to_uint16(A_DATA + 11, res - 8); /* length */
    
    res = dtls_encrypt(cipher_context, start + 8, res - 8, start + 8, N,
		       A_DATA, A_DATA_LEN);

    if (res < 0)
      return res;

    res += 8;			/* increment res by size of nonce_explicit */
    dtls_dsrv_hexdump_log(LOG_DEBUG, "message:", start, res, 0);
  }

  /* fix length of fragment in sendbuf */
  dtls_int_to_uint16(sendbuf + 11, res);
  
  *rlen = DTLS_RH_LENGTH + res;
  return 0;
}

static int
dtls_send_handshake_msg_hash(dtls_context_t *ctx,
			     dtls_peer_t *peer,
			     session_t *session,
			     uint8 header_type,
			     uint8 *data, size_t data_length,
			     int add_hash)
{
  uint8 buf[DTLS_HS_LENGTH];
  uint8 *data_array[2];
  size_t data_len_array[2];
  int i = 0;
  uint8 sendbuf[DTLS_MAX_BUF];
  size_t len = sizeof(sendbuf);

  dtls_set_handshake_header(header_type, (add_hash) ? peer : NULL, data_length, 0,
			    data_length, buf);

  if (add_hash) {
    update_hs_hash(peer, buf, sizeof(buf));
  }
  data_array[i] = buf;
  data_len_array[i] = sizeof(buf);
  i++;

  if (data != NULL) {
    if (add_hash) {
      update_hs_hash(peer, data, data_length);
    }
    data_array[i] = data;
    data_len_array[i] = data_length;
    i++;
  }
  i = dtls_prepare_record(peer, DTLS_CT_HANDSHAKE, data_array, data_len_array,
			  i, sendbuf, &len);
  if (i < 0) {
    return i;
  }

  return CALL(ctx, write, session, sendbuf, len);
}

static int
dtls_send_handshake_msg(dtls_context_t *ctx,
			dtls_peer_t *peer,
			uint8 header_type,
			uint8 *data, size_t data_length)
{
  return dtls_send_handshake_msg_hash(ctx, peer, &peer->session,
				      header_type, data, data_length, 1);
}

/** 
 * Returns true if the message @p Data is a handshake message that
 * must be included in the calculation of verify_data in the Finished
 * message.
 * 
 * @param Type The message type. Only handshake messages but the initial 
 * Client Hello and Hello Verify Request are included in the hash,
 * @param Data The PDU to examine.
 * @param Length The length of @p Data.
 * 
 * @return @c 1 if @p Data must be included in hash, @c 0 otherwise.
 *
 * @hideinitializer
 */
#define MUST_HASH(Type, Data, Length)					\
  ((Type) == DTLS_CT_HANDSHAKE &&					\
   ((Data) != NULL) && ((Length) > 0)  &&				\
   ((Data)[0] != DTLS_HT_HELLO_VERIFY_REQUEST) &&			\
   ((Data)[0] != DTLS_HT_CLIENT_HELLO ||				\
    ((Length) >= HS_HDR_LENGTH &&					\
     (dtls_uint16_to_int(DTLS_RECORD_HEADER(Data)->epoch > 0) ||	\
      (dtls_uint16_to_int(HANDSHAKE(Data)->message_seq) > 0)))))

/**
 * Sends the data passed in @p buf as a DTLS record of type @p type to
 * the given peer. The data will be encrypted and compressed according
 * to the security parameters for @p peer.
 *
 * @param ctx    The DTLS context in effect.
 * @param peer   The remote party where the packet is sent.
 * @param type   The content type of this record.
 * @param buf    The data to send.
 * @param buflen The number of bytes to send from @p buf.
 * @return Less than zero in case of an error or the number of
 *   bytes that have been sent otherwise.
 */
static int
dtls_send(dtls_context_t *ctx, dtls_peer_t *peer,
	  unsigned char type,
	  uint8 *buf, size_t buflen) {
  
  /* We cannot use ctx->sendbuf here as it is reserved for collecting
   * the input for this function, i.e. buf == ctx->sendbuf.
   *
   * TODO: check if we can use the receive buf here. This would mean
   * that we might not be able to handle multiple records stuffed in
   * one UDP datagram */
  unsigned char sendbuf[DTLS_MAX_BUF];
  size_t len = sizeof(sendbuf);
  int res;

  res = dtls_prepare_record(peer, type, &buf, &buflen, 1, sendbuf, &len);

  if (res < 0)
    return res;

  /* if (peer && MUST_HASH(peer, type, buf, buflen)) */
  /*   update_hs_hash(peer, buf, buflen); */

  dtls_dsrv_hexdump_log(LOG_DEBUG, "send header", sendbuf,
			sizeof(dtls_record_header_t), 1);
  dtls_dsrv_hexdump_log(LOG_DEBUG, "send unencrypted", buf, buflen, 1);

  if (type == DTLS_CT_HANDSHAKE && buf[0] != DTLS_HT_HELLO_VERIFY_REQUEST) {
    /* copy handshake messages other than HelloVerify into retransmit buffer */
    netq_t *n = netq_node_new();
    if (n) {
      dtls_tick_t now;
      dtls_ticks(&now);
      n->t = now + 2 * CLOCK_SECOND;
      n->retransmit_cnt = 0;
      n->timeout = 2 * CLOCK_SECOND;
      n->peer = peer;
      n->length = buflen;
      memcpy(n->data, buf, buflen);

      if (!netq_insert_node((netq_t **)ctx->sendqueue, n)) {
	warn("cannot add packet to retransmit buffer\n");
	netq_node_free(n);
#ifdef WITH_CONTIKI
      } else {
	/* must set timer within the context of the retransmit process */
	PROCESS_CONTEXT_BEGIN(&dtls_retransmit_process);
	etimer_set(&ctx->retransmit_timer, n->timeout);
	PROCESS_CONTEXT_END(&dtls_retransmit_process);
#else /* WITH_CONTIKI */
	debug("copied to sendqueue\n");
#endif /* WITH_CONTIKI */
      }
    } else 
      warn("retransmit buffer full\n");
  }

  /* FIXME: copy to peer's sendqueue (after fragmentation if
   * necessary) and initialize retransmit timer */
  res = CALL(ctx, write, &peer->session, sendbuf, len);

  /* Guess number of bytes application data actually sent:
   * dtls_prepare_record() tells us in len the number of bytes to
   * send, res will contain the bytes actually sent. */
  return res <= 0 ? res : buflen - (len - res);
}

static inline int
dtls_alert(dtls_context_t *ctx, dtls_peer_t *peer, dtls_alert_level_t level,
	   dtls_alert_t description) {
  uint8_t msg[] = { level, description };

  dtls_send(ctx, peer, DTLS_CT_ALERT, msg, sizeof(msg));
  return 0;
}

int 
dtls_close(dtls_context_t *ctx, const session_t *remote) {
  int res = -1;
  dtls_peer_t *peer;

  peer = dtls_get_peer(ctx, remote);

  if (peer) {
    res = dtls_alert(ctx, peer, DTLS_ALERT_LEVEL_FATAL, DTLS_ALERT_CLOSE_NOTIFY);
    /* indicate tear down */
    peer->state = DTLS_STATE_CLOSING;
  }
  return res;
}

static void dtls_destory_peer(dtls_context_t *ctx, dtls_peer_t *peer, int unlink)
{
  dtls_security_parameters_t *security = &peer->security_params;

  if (peer->state != DTLS_STATE_CLOSED)
    dtls_close(ctx, &peer->session);
  if (unlink) {
#ifndef WITH_CONTIKI
    HASH_DEL_PEER(ctx->peers, peer);
#else /* WITH_CONTIKI */
    list_remove(ctx->peers, peer);

#ifndef NDEBUG
    PRINTF("removed peer [");
    PRINT6ADDR(&peer->session.addr);
    PRINTF("]:%d\n", uip_ntohs(peer->session.port));
#endif
#endif /* WITH_CONTIKI */
  }
  dtls_cipher_free(security->read_cipher);
  dtls_cipher_free(security->write_cipher);
  dtls_free_peer(peer);
}

/**
 * Checks a received Client Hello message for a valid cookie. When the
 * Client Hello contains no cookie, the function fails and a Hello
 * Verify Request is sent to the peer (using the write callback function
 * registered with \p ctx). The return value is \c -1 on error, \c 0 when
 * undecided, and \c 1 if the Client Hello was good. 
 * 
 * \param ctx     The DTLS context.
 * \param peer    The remote party we are talking to, if any.
 * \param session Transport address of the remote peer.
 * \param msg     The received datagram.
 * \param msglen  Length of \p msg.
 * \return \c 1 if msg is a Client Hello with a valid cookie, \c 0 or
 * \c -1 otherwise.
 */
static int
dtls_verify_peer(dtls_context_t *ctx, 
		 dtls_peer_t *peer, 
		 session_t *session,
		 uint8 *record, 
		 uint8 *data, size_t data_length)
{
  uint8 buf[DTLS_HV_LENGTH + DTLS_COOKIE_LENGTH];
  uint8 *p = buf;
  int len = DTLS_COOKIE_LENGTH;
  uint8 *cookie;
  int err;
#undef mycookie
#define mycookie (buf + DTLS_HV_LENGTH)

  /* Store cookie where we can reuse it for the HelloVerify request. */
  err = dtls_create_cookie(ctx, session, data, data_length, mycookie, &len);
  if (err < 0)
    return err;

  dtls_dsrv_hexdump_log(LOG_DEBUG, "create cookie", mycookie, len, 0);

  assert(len == DTLS_COOKIE_LENGTH);
    
  /* Perform cookie check. */
  len = dtls_get_cookie(data, data_length, &cookie);
  if (len < 0) {
    warn("error while fetching the cookie, err: %i\n", err);
    return err;
  }

  dtls_dsrv_hexdump_log(LOG_DEBUG, "compare with cookie", cookie, len, 0);

  /* check if cookies match */
  if (len == DTLS_COOKIE_LENGTH && memcmp(cookie, mycookie, len) == 0) {
    debug("found matching cookie\n");
    return 0;
  }

  if (len > 0) {
    dtls_dsrv_hexdump_log(LOG_DEBUG, "invalid cookie", cookie, len, 0);
  } else {
    debug("cookie len is 0!\n");
  }

  /* ClientHello did not contain any valid cookie, hence we send a
   * HelloVerify request. */

  dtls_int_to_uint16(p, DTLS_VERSION);
  p += sizeof(uint16);

  dtls_int_to_uint8(p, DTLS_COOKIE_LENGTH);
  p += sizeof(uint8);

  assert(p == mycookie);

  p += DTLS_COOKIE_LENGTH;

  err = dtls_send_handshake_msg_hash(ctx, peer, session,
				     DTLS_HT_HELLO_VERIFY_REQUEST,
				     buf, p - buf, 0);
  if (err < 0) {
    warn("cannot send HelloVerify request\n");
  }
  return err; /* HelloVerify is sent, now we cannot do anything but wait */

#undef mycookie
}

static int
check_client_certificate_verify(dtls_context_t *ctx, 
				dtls_peer_t *peer,
				uint8 *data, size_t data_length)
{
  dtls_handshake_parameters_t *config = &peer->handshake_params;
  int i;
  unsigned char *result_r;
  unsigned char *result_s;
  dtls_hash_ctx hs_hash;
  unsigned char sha256hash[DTLS_HMAC_DIGEST_SIZE];

  assert(config->cipher == TLS_ECDHE_ECDSA_WITH_AES_128_CCM_8);

  data += DTLS_HS_LENGTH;

  if (data_length < DTLS_HS_LENGTH + DTLS_CV_LENGTH) {
    dsrv_log(LOG_ALERT, "the package length does not match the expected\n");
    return dtls_alert_fatal_create(DTLS_ALERT_DECODE_ERROR);
  }

  if (dtls_uint8_to_int(data) != TLS_EXT_SIG_HASH_ALGO_SHA256) {
    dsrv_log(LOG_ALERT, "only sha256 is supported in certificate verify\n");
    return dtls_alert_fatal_create(DTLS_ALERT_HANDSHAKE_FAILURE);
  }
  data += sizeof(uint8);
  data_length -= sizeof(uint8);

  if (dtls_uint8_to_int(data) != TLS_EXT_SIG_HASH_ALGO_ECDSA) {
    dsrv_log(LOG_ALERT, "only ecdsa signature is supported in client verify\n");
    return dtls_alert_fatal_create(DTLS_ALERT_HANDSHAKE_FAILURE);
  }
  data += sizeof(uint8);
  data_length -= sizeof(uint8);

  if (data_length < dtls_uint16_to_int(data)) {
    dsrv_log(LOG_ALERT, "signature length wrong\n");
    return dtls_alert_fatal_create(DTLS_ALERT_DECODE_ERROR);
  }
  data += sizeof(uint16);
  data_length -= sizeof(uint16);

  if (dtls_uint8_to_int(data) != 0x30) {
    dsrv_log(LOG_ALERT, "wrong ASN.1 struct, expected SEQUENCE\n");
    return dtls_alert_fatal_create(DTLS_ALERT_DECODE_ERROR);
  }
  data += sizeof(uint8);
  data_length -= sizeof(uint8);

  if (data_length < dtls_uint8_to_int(data)) {
    dsrv_log(LOG_ALERT, "signature length wrong\n");
    return dtls_alert_fatal_create(DTLS_ALERT_DECODE_ERROR);
  }
  data += sizeof(uint8);
  data_length -= sizeof(uint8);

  if (dtls_uint8_to_int(data) != 0x02) {
    dsrv_log(LOG_ALERT, "wrong ASN.1 struct, expected Integer\n");
    return dtls_alert_fatal_create(DTLS_ALERT_DECODE_ERROR);
  }
  data += sizeof(uint8);
  data_length -= sizeof(uint8);

  i = dtls_uint8_to_int(data);
  data += sizeof(uint8);
  data_length -= sizeof(uint8);

  /* Sometimes these values have a leeding 0 byte */
  result_r = data + i - DTLS_EC_KEY_SIZE;

  data += i;
  data_length -= i;

  if (dtls_uint8_to_int(data) != 0x02) {
    dsrv_log(LOG_ALERT, "wrong ASN.1 struct, expected Integer\n");
    return dtls_alert_fatal_create(DTLS_ALERT_DECODE_ERROR);
  }
  data += sizeof(uint8);
  data_length -= sizeof(uint8);

  i = dtls_uint8_to_int(data);
  data += sizeof(uint8);
  data_length -= sizeof(uint8);

  /* Sometimes these values have a leeding 0 byte */
  result_s = data + i - DTLS_EC_KEY_SIZE;

  data += i;
  data_length -= i;

  copy_hs_hash(peer, &hs_hash);

  dtls_hash_finalize(sha256hash, &hs_hash);

  i = dtls_ecdsa_verify_sig_hash(config->ecdsa.other_pub_x, config->ecdsa.other_pub_y,
  			    sizeof(config->ecdsa.other_pub_x),
			    sha256hash, sizeof(sha256hash),
			    result_r, result_s);

  if (i < 0) {
    dsrv_log(LOG_ALERT, "wrong signature err: %i\n", i);
    return dtls_alert_fatal_create(DTLS_ALERT_HANDSHAKE_FAILURE);
  }
  return 0;
}

static int
dtls_send_server_hello(dtls_context_t *ctx, dtls_peer_t *peer)
{
  /* Ensure that the largest message to create fits in our source
   * buffer. (The size of the destination buffer is checked by the
   * encoding function, so we do not need to guess.) */
  uint8 buf[DTLS_SH_LENGTH + 2 + 5 + 5 + 8];
  uint8 *p;
  int ecdsa;
  uint8 extension_size;
  dtls_handshake_parameters_t *handshake = &peer->handshake_params;
  dtls_tick_t now;

  ecdsa = handshake->cipher == TLS_ECDHE_ECDSA_WITH_AES_128_CCM_8;

  extension_size = (ecdsa) ? 2 + 5 + 5 + 8 : 0;

  /* Handshake header */
  p = buf;

  /* ServerHello */
  dtls_int_to_uint16(p, DTLS_VERSION);
  p += sizeof(uint16);

  /* Set server random: First 4 bytes are the server's Unix timestamp,
   * followed by 28 bytes of generate random data. */
  dtls_ticks(&now);
  dtls_int_to_uint32(handshake->tmp.random.server, now / CLOCK_SECOND);
  prng(handshake->tmp.random.server + 4, 28);

  memcpy(p, handshake->tmp.random.server, DTLS_RANDOM_LENGTH);
  p += DTLS_RANDOM_LENGTH;

  *p++ = 0;			/* no session id */

  if (handshake->cipher != TLS_NULL_WITH_NULL_NULL) {
    /* selected cipher suite */
    dtls_int_to_uint16(p, handshake->cipher);
    p += sizeof(uint16);

    /* selected compression method */
    if (handshake->compression >= 0)
      *p++ = compression_methods[handshake->compression];
  }

  if (extension_size) {
    /* length of the extensions */
    dtls_int_to_uint16(p, extension_size - 2);
    p += sizeof(uint16);
  }

  if (ecdsa) {
    /* client certificate type extension */
    dtls_int_to_uint16(p, TLS_EXT_CLIENT_CERIFICATE_TYPE);
    p += sizeof(uint16);

    /* length of this extension type */
    dtls_int_to_uint16(p, 1);
    p += sizeof(uint16);

    dtls_int_to_uint8(p, TLS_CERT_TYPE_OOB);
    p += sizeof(uint8);

    /* client certificate type extension */
    dtls_int_to_uint16(p, TLS_EXT_SERVER_CERIFICATE_TYPE);
    p += sizeof(uint16);

    /* length of this extension type */
    dtls_int_to_uint16(p, 1);
    p += sizeof(uint16);

    dtls_int_to_uint8(p, TLS_CERT_TYPE_OOB);
    p += sizeof(uint8);

    /* elliptic_curves */
    dtls_int_to_uint16(p, TLS_EXT_ELLIPTIC_CURVES);
    p += sizeof(uint16);

    /* length of this extension type */
    dtls_int_to_uint16(p, 4);
    p += sizeof(uint16);

    /* length of the list */
    dtls_int_to_uint16(p, 2);
    p += sizeof(uint16);

    dtls_int_to_uint16(p, TLS_EXT_ELLIPTIC_CURVES_SECP256R1);
    p += sizeof(uint16);
  }

  /* FIXME: if key->psk.id != NULL we need the server key exchange */

  assert(p - buf <= sizeof(buf));

  return dtls_send_handshake_msg(ctx, peer, DTLS_HT_SERVER_HELLO,
				 buf, p - buf);
}

static int
dtls_send_certificate_ecdsa(dtls_context_t *ctx, dtls_peer_t *peer,
			    const dtls_ecdsa_key_t *key)
{
  uint8 buf[DTLS_CE_LENGTH];
  uint8 *p;

  /* Certificate 
   *
   * Start message construction at beginning of buffer. */
  p = buf;

  dtls_int_to_uint24(p, 94);
  p += sizeof(uint24);

  dtls_int_to_uint24(p, 91);
  p += sizeof(uint24);
  
  memcpy(p, &cert_asn1_header, sizeof(cert_asn1_header));
  p += sizeof(cert_asn1_header);

  memcpy(p, key->pub_key_x, DTLS_EC_KEY_SIZE);
  p += DTLS_EC_KEY_SIZE;

  memcpy(p, key->pub_key_y, DTLS_EC_KEY_SIZE);
  p += DTLS_EC_KEY_SIZE;

<<<<<<< HEAD
  assert(p - buf <= sizeof(buf));
=======
  if (!OTHER_CONFIG(peer)->read_cipher) {
    warn("cannot create read cipher\n");
    goto error;
  }
>>>>>>> 805fe0cf

  return dtls_send_handshake_msg(ctx, peer, DTLS_HT_CERTIFICATE,
				 buf, p - buf);
}

<<<<<<< HEAD
static uint8 *
dtls_add_ecdsa_signature_elem(uint8 *p, uint32_t *point_r, uint32_t *point_s)
{
  int len_r;
  int len_s;

#define R_KEY_OFFSET (2 + 1 + 1 + 1 + 1)
#define S_KEY_OFFSET(len_s) (R_KEY_OFFSET + (len_s) + 1 + 1)
  /* store the pointer to the r component of the signature and make space */
  len_r = dtls_ec_key_from_uint32_asn1(point_r, DTLS_EC_KEY_SIZE, p + R_KEY_OFFSET);
  len_s = dtls_ec_key_from_uint32_asn1(point_s, DTLS_EC_KEY_SIZE, p + S_KEY_OFFSET(len_r));

#undef R_KEY_OFFSET
#undef S_KEY_OFFSET

  /* length of signature */
  dtls_int_to_uint16(p, len_r + len_s + 2 + 2 + 2);
  p += sizeof(uint16);

  /* ASN.1 SEQUENCE */
  dtls_int_to_uint8(p, 0x30);
  p += sizeof(uint8);

  dtls_int_to_uint8(p, len_r + len_s + 2 + 2);
  p += sizeof(uint8);

  /* ASN.1 Integer r */
  dtls_int_to_uint8(p, 0x02);
  p += sizeof(uint8);

  dtls_int_to_uint8(p, len_r);
  p += sizeof(uint8);

  /* the pint r was added here */
  p += len_r;

  /* ASN.1 Integer s */
  dtls_int_to_uint8(p, 0x02);
  p += sizeof(uint8);

  dtls_int_to_uint8(p, len_s);
  p += sizeof(uint8);

  /* the pint s was added here */
  p += len_s;

  return p;
}

static int
dtls_send_server_key_exchange_ecdh(dtls_context_t *ctx, dtls_peer_t *peer,
				   const dtls_ecdsa_key_t *key)
{
  /* The ASN.1 Integer representation of an 32 byte unsigned int could be
   * 33 bytes long add space for that */
  uint8 buf[DTLS_SKEXEC_LENGTH + 2];
  uint8 *p;
  uint8 *key_params;
  uint8 *ephemeral_pub_x;
  uint8 *ephemeral_pub_y;
  uint32_t point_r[9];
  uint32_t point_s[9];
  dtls_handshake_parameters_t *config = &peer->handshake_params;

  /* ServerKeyExchange 
   *
   * Start message construction at beginning of buffer. */
  p = buf;

  key_params = p;
  /* ECCurveType curve_type: named_curve */
  dtls_int_to_uint8(p, 3);
  p += sizeof(uint8);

  /* NamedCurve namedcurve: secp256r1 */
  dtls_int_to_uint16(p, 23);
  p += sizeof(uint16);

  dtls_int_to_uint8(p, 1 + 2 * DTLS_EC_KEY_SIZE);
  p += sizeof(uint8);

  /* This should be an uncompressed point, but I do not have access to the sepc. */
  dtls_int_to_uint8(p, 4);
  p += sizeof(uint8);

  /* store the pointer to the x component of the pub key and make space */
  ephemeral_pub_x = p;
  p += DTLS_EC_KEY_SIZE;

  /* store the pointer to the y component of the pub key and make space */
  ephemeral_pub_y = p;
  p += DTLS_EC_KEY_SIZE;

  dtls_ecdsa_generate_key(config->ecdsa.own_eph_priv,
			  ephemeral_pub_x, ephemeral_pub_y,
			  DTLS_EC_KEY_SIZE);

  /* sign the ephemeral and its paramaters */
  dtls_ecdsa_create_sig(key->priv_key, DTLS_EC_KEY_SIZE,
		       config->tmp.random.client, DTLS_RANDOM_LENGTH,
		       config->tmp.random.server, DTLS_RANDOM_LENGTH,
		       key_params, p - key_params,
		       point_r, point_s);

  p = dtls_add_ecdsa_signature_elem(p, point_r, point_s);

  assert(p - buf <= sizeof(buf));

  return dtls_send_handshake_msg(ctx, peer, DTLS_HT_SERVER_KEY_EXCHANGE,
				 buf, p - buf);
}

static int
dtls_send_server_certificate_request(dtls_context_t *ctx, dtls_peer_t *peer)
{
  uint8 buf[8];
  uint8 *p;

  /* ServerHelloDone 
   *
   * Start message construction at beginning of buffer. */
  p = buf;

  /* certificate_types */
  dtls_int_to_uint8(p, 1);
  p += sizeof(uint8);

  /* ecdsa_sign */
  dtls_int_to_uint8(p, 64);
  p += sizeof(uint8);

  /* supported_signature_algorithms */
  dtls_int_to_uint16(p, 2);
  p += sizeof(uint16);

  /* sha256 */
  dtls_int_to_uint8(p, TLS_EXT_SIG_HASH_ALGO_SHA256);
  p += sizeof(uint8);

  /* ecdsa */
  dtls_int_to_uint8(p, TLS_EXT_SIG_HASH_ALGO_ECDSA);
  p += sizeof(uint8);

  /* certificate_authoritiess */
  dtls_int_to_uint16(p, 0);
  p += sizeof(uint16);

  assert(p - buf <= sizeof(buf));

  return dtls_send_handshake_msg(ctx, peer, DTLS_HT_CERTIFICATE_REQUEST,
				 buf, p - buf);
}

static int
dtls_send_server_hello_done(dtls_context_t *ctx, dtls_peer_t *peer)
{

  /* ServerHelloDone 
   *
   * Start message construction at beginning of buffer. */

  return dtls_send_handshake_msg(ctx, peer, DTLS_HT_SERVER_HELLO_DONE,
				 NULL, 0);
}

static int
dtls_send_server_hello_msgs(dtls_context_t *ctx, dtls_peer_t *peer)
{
  int res;

  res = dtls_send_server_hello(ctx, peer);

  if (res < 0) {
    debug("dtls_server_hello: cannot prepare ServerHello record\n");
    return res;
=======
  /* server */
  dtls_cipher_free(OTHER_CONFIG(peer)->write_cipher);
  
  OTHER_CONFIG(peer)->write_cipher = 
    dtls_cipher_new(OTHER_CONFIG(peer)->cipher,
		    dtls_kb_client_write_key(OTHER_CONFIG(peer)),
		    dtls_kb_key_size(OTHER_CONFIG(peer)));
  
  if (!OTHER_CONFIG(peer)->write_cipher) {
    warn("cannot create write cipher\n");
    goto error;
>>>>>>> 805fe0cf
  }

  if (peer->handshake_params.cipher == TLS_ECDHE_ECDSA_WITH_AES_128_CCM_8) {
    const dtls_ecdsa_key_t *ecdsa_key;

    res = CALL(ctx, get_ecdsa_key, &peer->session, &ecdsa_key);
    if (res < 0) {
      dsrv_log(LOG_CRIT, "no ecdsa certificate to send in certificate\n");
      return res;
    }

    res = dtls_send_certificate_ecdsa(ctx, peer, ecdsa_key);

    if (res < 0) {
      debug("dtls_server_hello: cannot prepare Certificate record\n");
      return res;
    }

    res = dtls_send_server_key_exchange_ecdh(ctx, peer, ecdsa_key);

    if (res < 0) {
      debug("dtls_server_hello: cannot prepare Server Key Exchange record\n");
      return res;
    }

    if (peer->handshake_params.cipher == TLS_ECDHE_ECDSA_WITH_AES_128_CCM_8 &&
	ctx && ctx->h && ctx->h->verify_ecdsa_key) {
      res = dtls_send_server_certificate_request(ctx, peer);

      if (res < 0) {
        debug("dtls_server_hello: cannot prepare certificate Request record\n");
        return res;
      }
    }
  }

  res = dtls_send_server_hello_done(ctx, peer);

  if (res < 0) {
    debug("dtls_server_hello: cannot prepare ServerHelloDone record\n");
    return res;
  }
  return 0;
}

static inline int 
dtls_send_ccs(dtls_context_t *ctx, dtls_peer_t *peer) {
  uint8 buf[1];
  buf[0] = 1;

  return dtls_send(ctx, peer, DTLS_CT_CHANGE_CIPHER_SPEC, buf, 1);
}

    
static int
dtls_send_client_key_exchange(dtls_context_t *ctx, dtls_peer_t *peer)
{
  uint8 buf[DTLS_CKXEC_LENGTH];
  uint8 *p;
  size_t size;

  switch (peer->handshake_params.cipher) {
  case TLS_PSK_WITH_AES_128_CCM_8: {
    const dtls_psk_key_t *psk;

    if (CALL(ctx, get_psk_key, &peer->session, NULL, 0, &psk) < 0) {
      dsrv_log(LOG_CRIT, "no psk key to send in kx\n");
      return -2;
    }

    size = psk->id_length + sizeof(uint16);
    p = buf;

    dtls_int_to_uint16(p, psk->id_length);
    memcpy(p + sizeof(uint16), psk->id, psk->id_length);
    p += size;

    break;
  }
  case TLS_ECDHE_ECDSA_WITH_AES_128_CCM_8: {
    uint8 *ephemeral_pub_x;
    uint8 *ephemeral_pub_y;

    size = DTLS_CKXEC_LENGTH;

    p = buf;

    dtls_int_to_uint8(p, 1 + 2 * DTLS_EC_KEY_SIZE);
    p += sizeof(uint8);

    /* This should be an uncompressed point, but I do not have access to the sepc. */
    dtls_int_to_uint8(p, 4);
    p += sizeof(uint8);

    ephemeral_pub_x = p;
    p += DTLS_EC_KEY_SIZE;
    ephemeral_pub_y = p;
    p += DTLS_EC_KEY_SIZE;

    dtls_ecdsa_generate_key(peer->handshake_params.ecdsa.own_eph_priv,
    			    ephemeral_pub_x, ephemeral_pub_y,
    			    DTLS_EC_KEY_SIZE);

    break;
  }
  default:
    dsrv_log(LOG_CRIT, "cipher not supported\n");
    return dtls_alert_fatal_create(DTLS_ALERT_INTERNAL_ERROR);
  }

  assert(p - buf <= sizeof(buf));

  return dtls_send_handshake_msg(ctx, peer, DTLS_HT_CLIENT_KEY_EXCHANGE,
				 buf, p - buf);
}

static int
dtls_send_certificate_verify_ecdh(dtls_context_t *ctx, dtls_peer_t *peer,
				   const dtls_ecdsa_key_t *key)
{
  /* The ASN.1 Integer representation of an 32 byte unsigned int could be
   * 33 bytes long add space for that */
  uint8 buf[DTLS_CV_LENGTH + 2];
  uint8 *p;
  uint32_t point_r[9];
  uint32_t point_s[9];
  dtls_hash_ctx hs_hash;
  unsigned char sha256hash[DTLS_HMAC_DIGEST_SIZE];

  /* ServerKeyExchange 
   *
   * Start message construction at beginning of buffer. */
  p = buf;

  /* sha256 */
  dtls_int_to_uint8(p, TLS_EXT_SIG_HASH_ALGO_SHA256);
  p += sizeof(uint8);

  /* ecdsa */
  dtls_int_to_uint8(p, TLS_EXT_SIG_HASH_ALGO_ECDSA);
  p += sizeof(uint8);

  copy_hs_hash(peer, &hs_hash);

  dtls_hash_finalize(sha256hash, &hs_hash);

  /* sign the ephemeral and its paramaters */
  dtls_ecdsa_create_sig_hash(key->priv_key, DTLS_EC_KEY_SIZE,
			     sha256hash, sizeof(sha256hash),
			     point_r, point_s);

  p = dtls_add_ecdsa_signature_elem(p, point_r, point_s);

  assert(p - buf <= sizeof(buf));

  return dtls_send_handshake_msg(ctx, peer, DTLS_HT_CERTIFICATE_VERIFY,
				 buf, p - buf);
}

static int
dtls_send_finished(dtls_context_t *ctx, dtls_peer_t *peer,
		   const unsigned char *label, size_t labellen)
{
  int length;
  uint8 hash[DTLS_HMAC_MAX];
  uint8 buf[DTLS_FIN_LENGTH];
  dtls_hash_ctx hs_hash;
  uint8 *p = buf;

  copy_hs_hash(peer, &hs_hash);

  length = dtls_hash_finalize(hash, &hs_hash);

  dtls_prf(peer->handshake_params.tmp.master_secret,
	   DTLS_MASTER_SECRET_LENGTH,
	   label, labellen,
	   PRF_LABEL(finished), PRF_LABEL_SIZE(finished), 
	   hash, length,
	   p, DTLS_FIN_LENGTH);

  dtls_dsrv_hexdump_log(LOG_DEBUG, "server finished MAC", p, DTLS_FIN_LENGTH, 0);

  p += DTLS_FIN_LENGTH;

  assert(p - buf <= sizeof(buf));

  return dtls_send_handshake_msg(ctx, peer, DTLS_HT_FINISHED,
				 buf, p - buf);
}

static int
dtls_send_client_hello(dtls_context_t *ctx, dtls_peer_t *peer,
                       uint8 cookie[], size_t cookie_length) {
  uint8 buf[DTLS_CH_LENGTH_MAX];
  uint8 *p = buf;
  uint8_t cipher_size;
  uint8_t extension_size;
  int psk;
  int ecdsa;
  dtls_handshake_parameters_t *handshake = &peer->handshake_params;
  dtls_tick_t now;

  psk = is_psk_supported(ctx);
  ecdsa = is_ecdsa_supported(ctx, 1);

  cipher_size = 2 + ((ecdsa) ? 2 : 0) + ((psk) ? 2 : 0);
  extension_size = (ecdsa) ? 2 + 6 + 6 + 8 : 0;

  if (cipher_size == 0) {
    dsrv_log(LOG_CRIT, "no cipher callbacks implemented\n");
  }

  dtls_int_to_uint16(p, DTLS_VERSION);
  p += sizeof(uint16);

  if (cookie_length > DTLS_COOKIE_LENGTH_MAX) {
    warn("the cookie is too long\n");
    return dtls_alert_fatal_create(DTLS_ALERT_HANDSHAKE_FAILURE);
  }

  if (cookie_length == 0) {
    /* Set client random: First 4 bytes are the client's Unix timestamp,
     * followed by 28 bytes of generate random data. */
    dtls_ticks(&now);
    dtls_int_to_uint32(&handshake->tmp.random.client, now / CLOCK_SECOND);
    prng(handshake->tmp.random.client + sizeof(uint32),
         DTLS_RANDOM_LENGTH - sizeof(uint32));
  }
  /* we must use the same Client Random as for the previous request */
  memcpy(p, handshake->tmp.random.client, DTLS_RANDOM_LENGTH);
  p += DTLS_RANDOM_LENGTH;

  /* session id (length 0) */
  dtls_int_to_uint8(p, 0);
  p += sizeof(uint8);

  /* cookie */
  dtls_int_to_uint8(p, cookie_length);
  p += sizeof(uint8);
  if (cookie_length != 0) {
    memcpy(p, cookie, cookie_length);
    p += cookie_length;
  }

  /* add known cipher(s) */
  dtls_int_to_uint16(p, cipher_size - 2);
  p += sizeof(uint16);

  if (ecdsa) {
    dtls_int_to_uint16(p, TLS_ECDHE_ECDSA_WITH_AES_128_CCM_8);
    p += sizeof(uint16);
  }
  if (psk) {
    dtls_int_to_uint16(p, TLS_PSK_WITH_AES_128_CCM_8);
    p += sizeof(uint16);
  }

  /* compression method */
  dtls_int_to_uint8(p, 1);
  p += sizeof(uint8);

  dtls_int_to_uint8(p, TLS_COMPRESSION_NULL);
  p += sizeof(uint8);

  if (extension_size) {
    /* length of the extensions */
    dtls_int_to_uint16(p, extension_size - 2);
    p += sizeof(uint16);
  }

  if (ecdsa) {
    /* client certificate type extension */
    dtls_int_to_uint16(p, TLS_EXT_CLIENT_CERIFICATE_TYPE);
    p += sizeof(uint16);

    /* length of this extension type */
    dtls_int_to_uint16(p, 2);
    p += sizeof(uint16);

    /* length of the list */
    dtls_int_to_uint8(p, 1);
    p += sizeof(uint8);

    dtls_int_to_uint8(p, TLS_CERT_TYPE_OOB);
    p += sizeof(uint8);

    /* client certificate type extension */
    dtls_int_to_uint16(p, TLS_EXT_SERVER_CERIFICATE_TYPE);
    p += sizeof(uint16);

    /* length of this extension type */
    dtls_int_to_uint16(p, 2);
    p += sizeof(uint16);

    /* length of the list */
    dtls_int_to_uint8(p, 1);
    p += sizeof(uint8);

    dtls_int_to_uint8(p, TLS_CERT_TYPE_OOB);
    p += sizeof(uint8);

    /* elliptic_curves */
    dtls_int_to_uint16(p, TLS_EXT_ELLIPTIC_CURVES);
    p += sizeof(uint16);

    /* length of this extension type */
    dtls_int_to_uint16(p, 4);
    p += sizeof(uint16);

    /* length of the list */
    dtls_int_to_uint16(p, 2);
    p += sizeof(uint16);

    dtls_int_to_uint16(p, TLS_EXT_ELLIPTIC_CURVES_SECP256R1);
    p += sizeof(uint16);
  }

  assert(p - buf <= sizeof(buf));

  if (cookie_length != 0)
    clear_hs_hash(peer);

  return dtls_send_handshake_msg_hash(ctx, peer, &peer->session,
				      DTLS_HT_CLIENT_HELLO,
				      buf, p - buf, cookie_length != 0);
}

static int
check_server_hello(dtls_context_t *ctx, 
		      dtls_peer_t *peer,
		      uint8 *data, size_t data_length)
{
  dtls_handshake_parameters_t *handshake = &peer->handshake_params;

  /* This function is called when we expect a ServerHello (i.e. we
   * have sent a ClientHello).  We might instead receive a HelloVerify
   * request containing a cookie. If so, we must repeat the
   * ClientHello with the given Cookie.
   */
  if (data_length < DTLS_HS_LENGTH + DTLS_HS_LENGTH)
    return dtls_alert_fatal_create(DTLS_ALERT_DECODE_ERROR);

  update_hs_hash(peer, data, data_length);

  /* FIXME: check data_length before accessing fields */

  /* Get the server's random data and store selected cipher suite
   * and compression method (like dtls_update_parameters().
   * Then calculate master secret and wait for ServerHelloDone. When received,
   * send ClientKeyExchange (?) and ChangeCipherSpec + ClientFinished. */
    
  /* check server version */
  data += DTLS_HS_LENGTH;
  data_length -= DTLS_HS_LENGTH;
    
  if (dtls_uint16_to_int(data) != DTLS_VERSION) {
    dsrv_log(LOG_ALERT, "unknown DTLS version\n");
    return dtls_alert_fatal_create(DTLS_ALERT_PROTOCOL_VERSION);
  }

  data += sizeof(uint16);	      /* skip version field */
  data_length -= sizeof(uint16);

  /* store server random data */
  memcpy(handshake->tmp.random.server, data, DTLS_RANDOM_LENGTH);
  /* skip server random */
  data += DTLS_RANDOM_LENGTH;
  data_length -= DTLS_RANDOM_LENGTH;

  SKIP_VAR_FIELD(data, data_length, uint8); /* skip session id */
    
  /* Check cipher suite. As we offer all we have, it is sufficient
   * to check if the cipher suite selected by the server is in our
   * list of known cipher suites. Subsets are not supported. */
  handshake->cipher = dtls_uint16_to_int(data);
  if (!known_cipher(ctx, handshake->cipher, 1)) {
    dsrv_log(LOG_ALERT, "unsupported cipher 0x%02x 0x%02x\n",
	     data[0], data[1]);
    return dtls_alert_fatal_create(DTLS_ALERT_INSUFFICIENT_SECURITY);
  }
  data += sizeof(uint16);
  data_length -= sizeof(uint16);

  /* Check if NULL compression was selected. We do not know any other. */
  if (dtls_uint8_to_int(data) != TLS_COMPRESSION_NULL) {
    dsrv_log(LOG_ALERT, "unsupported compression method 0x%02x\n", data[0]);
    return dtls_alert_fatal_create(DTLS_ALERT_INSUFFICIENT_SECURITY);
  }

  /* FIXME: check PSK hint */

  return 0;

error:
  return dtls_alert_fatal_create(DTLS_ALERT_DECODE_ERROR);
}

static int
check_server_hello_verify_request(dtls_context_t *ctx,
				  dtls_peer_t *peer,
				  uint8 *data, size_t data_length)
{
  dtls_hello_verify_t *hv;
  int res;

  if (data_length < DTLS_HS_LENGTH + DTLS_HV_LENGTH)
    return dtls_alert_fatal_create(DTLS_ALERT_DECODE_ERROR);

  hv = (dtls_hello_verify_t *)(data + DTLS_HS_LENGTH);

  res = dtls_send_client_hello(ctx, peer, hv->cookie, hv->cookie_length);

  if (res < 0)
    warn("cannot send ClientHello\n");

  return res;
}

static int
check_server_certificate(dtls_context_t *ctx, 
			 dtls_peer_t *peer,
			 uint8 *data, size_t data_length)
{
  int err;
  dtls_handshake_parameters_t *config = &peer->handshake_params;

  update_hs_hash(peer, data, data_length);

  assert(config->cipher == TLS_ECDHE_ECDSA_WITH_AES_128_CCM_8);

  data += DTLS_HS_LENGTH;

  if (dtls_uint24_to_int(data) != 94) {
    dsrv_log(LOG_ALERT, "expect length of 94 bytes for server certificate message\n");
    return dtls_alert_fatal_create(DTLS_ALERT_DECODE_ERROR);
  }
  data += sizeof(uint24);

  if (dtls_uint24_to_int(data) != 91) {
    dsrv_log(LOG_ALERT, "expect length of 91 bytes for certificate\n");
    return dtls_alert_fatal_create(DTLS_ALERT_DECODE_ERROR);
  }
  data += sizeof(uint24);

  if (memcmp(data, cert_asn1_header, sizeof(cert_asn1_header))) {
    dsrv_log(LOG_ALERT, "got an unexpected Subject public key format\n");
    return dtls_alert_fatal_create(DTLS_ALERT_DECODE_ERROR);
  }
  data += sizeof(cert_asn1_header);

  memcpy(config->ecdsa.other_pub_x, data,
	 sizeof(config->ecdsa.other_pub_x));
  data += sizeof(config->ecdsa.other_pub_x);

  memcpy(config->ecdsa.other_pub_y, data,
	 sizeof(config->ecdsa.other_pub_y));
  data += sizeof(config->ecdsa.other_pub_y);

  err = CALL(ctx, verify_ecdsa_key, &peer->session,
	     config->ecdsa.other_pub_x,
	     config->ecdsa.other_pub_y,
	     sizeof(config->ecdsa.other_pub_x));
  if (err < 0) {
    warn("The certificate was not accepted\n");
    return err;
  }

  return 0;
}

static int
check_server_key_exchange(dtls_context_t *ctx, 
			  dtls_peer_t *peer,
			  uint8 *data, size_t data_length)
{
  dtls_handshake_parameters_t *config = &peer->handshake_params;
  int i;
  unsigned char *result_r;
  unsigned char *result_s;
  unsigned char *key_params;

  update_hs_hash(peer, data, data_length);

  assert(config->cipher == TLS_ECDHE_ECDSA_WITH_AES_128_CCM_8);

  data += DTLS_HS_LENGTH;

  if (data_length < DTLS_HS_LENGTH + DTLS_SKEXEC_LENGTH) {
    dsrv_log(LOG_ALERT, "the package length does not match the expected\n");
    return dtls_alert_fatal_create(DTLS_ALERT_DECODE_ERROR);
  }
  key_params = data;

  if (dtls_uint8_to_int(data) != 3) {
    dsrv_log(LOG_ALERT, "Only named curves supported\n");
    return dtls_alert_fatal_create(DTLS_ALERT_HANDSHAKE_FAILURE);
  }
  data += sizeof(uint8);
  data_length -= sizeof(uint8);

  if (dtls_uint16_to_int(data) != 23) {
    dsrv_log(LOG_ALERT, "secp256r1 supported\n");
    return dtls_alert_fatal_create(DTLS_ALERT_HANDSHAKE_FAILURE);
  }
  data += sizeof(uint16);
  data_length -= sizeof(uint16);

  if (dtls_uint8_to_int(data) != 65) {
    dsrv_log(LOG_ALERT, "expected 65 bytes long public point\n");
    return dtls_alert_fatal_create(DTLS_ALERT_HANDSHAKE_FAILURE);
  }
  data += sizeof(uint8);
  data_length -= sizeof(uint8);

  if (dtls_uint8_to_int(data) != 4) {
    dsrv_log(LOG_ALERT, "expected uncompressed public point\n");
    return dtls_alert_fatal_create(DTLS_ALERT_DECODE_ERROR);
  }
  data += sizeof(uint8);
  data_length -= sizeof(uint8);

  memcpy(config->ecdsa.other_eph_pub_x, data, sizeof(config->ecdsa.other_eph_pub_y));
  data += sizeof(config->ecdsa.other_eph_pub_y);
  data_length -= sizeof(config->ecdsa.other_eph_pub_y);

  memcpy(config->ecdsa.other_eph_pub_y, data, sizeof(config->ecdsa.other_eph_pub_y));
  data += sizeof(config->ecdsa.other_eph_pub_y);
  data_length -= sizeof(config->ecdsa.other_eph_pub_y);


  if (data_length < dtls_uint16_to_int(data)) {
    dsrv_log(LOG_ALERT, "signature length wrong\n");
    return dtls_alert_fatal_create(DTLS_ALERT_DECODE_ERROR);
  }
  data += sizeof(uint16);
  data_length -= sizeof(uint16);

  if (dtls_uint8_to_int(data) != 0x30) {
    dsrv_log(LOG_ALERT, "wrong ASN.1 struct, expected SEQUENCE\n");
    return dtls_alert_fatal_create(DTLS_ALERT_DECODE_ERROR);
  }
  data += sizeof(uint8);
  data_length -= sizeof(uint8);

  if (data_length < dtls_uint8_to_int(data)) {
    dsrv_log(LOG_ALERT, "signature length wrong\n");
    return dtls_alert_fatal_create(DTLS_ALERT_DECODE_ERROR);
  }
  data += sizeof(uint8);
  data_length -= sizeof(uint8);

  if (dtls_uint8_to_int(data) != 0x02) {
    dsrv_log(LOG_ALERT, "wrong ASN.1 struct, expected Integer\n");
    return dtls_alert_fatal_create(DTLS_ALERT_DECODE_ERROR);
  }
  data += sizeof(uint8);
  data_length -= sizeof(uint8);

  i = dtls_uint8_to_int(data);
  data += sizeof(uint8);
  data_length -= sizeof(uint8);

  /* Sometimes these values have a leeding 0 byte */
  result_r = data + i - DTLS_EC_KEY_SIZE;

  data += i;
  data_length -= i;

  if (dtls_uint8_to_int(data) != 0x02) {
    dsrv_log(LOG_ALERT, "wrong ASN.1 struct, expected Integer\n");
    return dtls_alert_fatal_create(DTLS_ALERT_DECODE_ERROR);
  }
  data += sizeof(uint8);
  data_length -= sizeof(uint8);

  i = dtls_uint8_to_int(data);
  data += sizeof(uint8);
  data_length -= sizeof(uint8);

  /* Sometimes these values have a leeding 0 byte */
  result_s = data + i - DTLS_EC_KEY_SIZE;

  data += i;
  data_length -= i;

  i = dtls_ecdsa_verify_sig(config->ecdsa.other_pub_x, config->ecdsa.other_pub_y,
  			    sizeof(config->ecdsa.other_pub_x),
			    config->tmp.random.client, DTLS_RANDOM_LENGTH,
			    config->tmp.random.server, DTLS_RANDOM_LENGTH,
			    key_params,
			    1 + 2 + 1 + 1 + (2 * DTLS_EC_KEY_SIZE),
			    result_r, result_s);

  if (i < 0) {
    dsrv_log(LOG_ALERT, "wrong signature\n");
    return dtls_alert_fatal_create(DTLS_ALERT_HANDSHAKE_FAILURE);
  }
  return 0;
}

static int
check_certificate_request(dtls_context_t *ctx, 
			  dtls_peer_t *peer,
			  uint8 *data, size_t data_length)
{
  int i;
  int auth_alg;
  int sig_alg;
  int hash_alg;

  update_hs_hash(peer, data, data_length);

  assert(peer->handshake_params.cipher == TLS_ECDHE_ECDSA_WITH_AES_128_CCM_8);

  data += DTLS_HS_LENGTH;

  if (data_length < DTLS_HS_LENGTH + 5) {
    dsrv_log(LOG_ALERT, "the package length does not match the expected\n");
    return dtls_alert_fatal_create(DTLS_ALERT_DECODE_ERROR);
  }

  i = dtls_uint8_to_int(data);
  data += sizeof(uint8);
  if (i + 1 > data_length) {
    dsrv_log(LOG_ALERT, "the cerfificate types are too long\n");
    return dtls_alert_fatal_create(DTLS_ALERT_DECODE_ERROR);
  }

  auth_alg = 0;
  for (; i > 0 ; i -= sizeof(uint8)) {
    if (dtls_uint8_to_int(data) == 64 && auth_alg == 0)
      auth_alg = dtls_uint8_to_int(data);
    data += sizeof(uint8);
  }

  if (auth_alg != 64) {
    dsrv_log(LOG_ALERT, "the request authentication algorithem is not supproted\n");
    return dtls_alert_fatal_create(DTLS_ALERT_HANDSHAKE_FAILURE);
  }

  i = dtls_uint16_to_int(data);
  data += sizeof(uint16);
  if (i + 1 > data_length) {
    dsrv_log(LOG_ALERT, "the signature and hash algorithm list is too long\n");
    return dtls_alert_fatal_create(DTLS_ALERT_DECODE_ERROR);
  }

  hash_alg = 0;
  sig_alg = 0;
  for (; i > 0 ; i -= sizeof(uint16)) {
    int current_hash_alg;
    int current_sig_alg;

    current_hash_alg = dtls_uint8_to_int(data);
    data += sizeof(uint8);
    current_sig_alg = dtls_uint8_to_int(data);
    data += sizeof(uint8);

    if (current_hash_alg == 4 && hash_alg == 0 && 
        current_sig_alg == 3 && sig_alg == 0) {
      hash_alg = current_hash_alg;
      sig_alg = current_sig_alg;
    }
  }
<<<<<<< HEAD

  if (hash_alg != 4 || sig_alg != 3) {
    dsrv_log(LOG_ALERT, "no supported hash and signature algorithem\n");
    return dtls_alert_fatal_create(DTLS_ALERT_HANDSHAKE_FAILURE);
  }

  /* common names are ignored */

  peer->handshake_params.do_client_auth = 1;
  return 0;
=======
  return 1;
 error:

  invalidate_ciphers(OTHER_CONFIG(peer));
  return 1;
>>>>>>> 805fe0cf
}

static int
check_server_hellodone(dtls_context_t *ctx, 
		      dtls_peer_t *peer,
		      uint8 *data, size_t data_length)
{
  int res;
  const dtls_ecdsa_key_t *ecdsa_key;
  dtls_handshake_parameters_t *handshake = &peer->handshake_params;
  dtls_security_parameters_t *security = &peer->security_params;

  /* calculate master key, send CCS */

  update_hs_hash(peer, data, data_length);

  if (handshake->do_client_auth) {

    res = CALL(ctx, get_ecdsa_key, &peer->session, &ecdsa_key);
    if (res < 0) {
      dsrv_log(LOG_CRIT, "no ecdsa certificate to send in certificate\n");
      return res;
    }

    res = dtls_send_certificate_ecdsa(ctx, peer, ecdsa_key);

    if (res < 0) {
      debug("dtls_server_hello: cannot prepare Certificate record\n");
      return res;
    }
  }

  /* send ClientKeyExchange */
  res = dtls_send_client_key_exchange(ctx, peer);

  if (res < 0) {
    debug("cannot send KeyExchange message\n");
    return res;
  }

  if (handshake->do_client_auth) {

    res = dtls_send_certificate_verify_ecdh(ctx, peer, ecdsa_key);

    if (res < 0) {
      debug("dtls_server_hello: cannot prepare Certificate record\n");
      return res;
    }
  }

  /* and switch cipher suite */
  res = dtls_send_ccs(ctx, peer);
  if (res < 0) {
    debug("cannot send CCS message\n");
    return res;
  }

  res = calculate_key_block(ctx, handshake, security,
			    &peer->session);
  if (res < 0) {
    return res;
  }

  res = init_cipher(handshake, security, peer->role);
  if (res < 0) {
    return res;
  }

  inc_uint(uint16, peer->epoch);
  memset(peer->rseq, 0, sizeof(peer->rseq));

  dtls_debug_keyblock(security);

  /* Client Finished */
  debug ("send Finished\n");
  return dtls_send_finished(ctx, peer, PRF_LABEL(client), PRF_LABEL_SIZE(client));
}

static int
decrypt_verify(dtls_peer_t *peer,
	       uint8 *packet, size_t length,
	       uint8 **cleartext, size_t *clen) {
  int ok = 0;
  dtls_security_parameters_t *security = &peer->security_params;
  
  *cleartext = (uint8 *)packet + sizeof(dtls_record_header_t);
  *clen = length - sizeof(dtls_record_header_t);

  if (security->cipher == TLS_NULL_WITH_NULL_NULL) {
    /* no cipher suite selected */
    return 1;
  } else {			/* TLS_PSK_WITH_AES_128_CCM_8 */   
    dtls_cipher_context_t *cipher_context;
    /** 
     * length of additional_data for the AEAD cipher which consists of
     * seq_num(2+6) + type(1) + version(2) + length(2)
     */
#define A_DATA_LEN 13
    unsigned char N[DTLS_CCM_BLOCKSIZE];
    unsigned char A_DATA[A_DATA_LEN];
    long int len;


    if (*clen < 16)		/* need at least IV and MAC */
      return -1;

    memset(N, 0, DTLS_CCM_BLOCKSIZE);
    memcpy(N, dtls_kb_remote_iv(security, peer->role),
	   dtls_kb_iv_size(security, peer->role));

    /* read epoch and seq_num from message */
    memcpy(N + dtls_kb_iv_size(security, peer->role), *cleartext, 8);
    *cleartext += 8;
    *clen -= 8;

    cipher_context = security->read_cipher;
    
    if (!cipher_context) {
      warn("no read_cipher available!\n");
      return 0;
    }

    dtls_dsrv_hexdump_log(LOG_DEBUG, "nonce", N, DTLS_CCM_BLOCKSIZE, 0);
    dtls_dsrv_hexdump_log(LOG_DEBUG, "key",
			  dtls_kb_remote_write_key(security, peer->role),
			  dtls_kb_key_size(security, peer->role), 0);
    dtls_dsrv_hexdump_log(LOG_DEBUG, "ciphertext", *cleartext, *clen, 0);

    /* re-use N to create additional data according to RFC 5246, Section 6.2.3.3:
     * 
     * additional_data = seq_num + TLSCompressed.type +
     *                   TLSCompressed.version + TLSCompressed.length;
     */
    memcpy(A_DATA, &DTLS_RECORD_HEADER(packet)->epoch, 8); /* epoch and seq_num */
    memcpy(A_DATA + 8,  &DTLS_RECORD_HEADER(packet)->content_type, 3); /* type and version */
    dtls_int_to_uint16(A_DATA + 11, *clen - 8); /* length without nonce_explicit */

    len = dtls_decrypt(cipher_context, *cleartext, *clen, *cleartext, N,
		       A_DATA, A_DATA_LEN);

    ok = len >= 0;
    if (!ok)
      warn("decryption failed\n");
    else {
#ifndef NDEBUG
      printf("decrypt_verify(): found %ld bytes cleartext\n", len);
#endif
      *clen = len;
    }
    dtls_dsrv_hexdump_log(LOG_DEBUG, "cleartext", *cleartext, *clen, 0);
  }

  return ok;
}

static int
dtls_send_hello_request(dtls_context_t *ctx, dtls_peer_t *peer)
{
  return dtls_send_handshake_msg_hash(ctx, peer, &peer->session,
				      DTLS_HT_HELLO_REQUEST,
				      NULL, 0, 0);
}

int
dtls_renegotiate(dtls_context_t *ctx, const session_t *dst)
{
  dtls_peer_t *peer = NULL;
  int err;

  peer = dtls_get_peer(ctx, dst);

  if (!peer) {
    return -1;
  }
  if (peer->state != DTLS_STATE_CONNECTED)
    return -1;

  if (peer->role == DTLS_CLIENT) {
    /* send ClientHello with empty Cookie */
    err = dtls_send_client_hello(ctx, peer, NULL, 0);
    if (err < 0)
      warn("cannot send ClientHello\n");
    else
      peer->state = DTLS_STATE_CLIENTHELLO;
    return err;
  } else if (peer->role == DTLS_SERVER) {
    return dtls_send_hello_request(ctx, peer);
  }

  return -1;
}

static int
handle_handshake(dtls_context_t *ctx, dtls_peer_t *peer, session_t *session,
		 const dtls_peer_type role, const dtls_state_t state,
		 uint8 *record_header, uint8 *data, size_t data_length) {

  int err = 0;

  if (data_length < DTLS_HS_LENGTH) {
    warn("handshake message too short\n");
    return dtls_alert_fatal_create(DTLS_ALERT_DECODE_ERROR);
  }

  if (!peer && data[0] != DTLS_HT_CLIENT_HELLO) {
    warn("If there is no peer only ClientHello is allowed\n");
    return dtls_alert_fatal_create(DTLS_ALERT_HANDSHAKE_FAILURE);
  }
  /* The following switch construct handles the given message with
   * respect to the current internal state for this peer. In case of
   * error, it is left with return 0. */

  switch (data[0]) {

  /************************************************************************
   * Client states
   ************************************************************************/
  case DTLS_HT_HELLO_VERIFY_REQUEST:

    debug("DTLS_HT_HELLO_VERIFY_REQUEST\n");
    if (state != DTLS_STATE_CLIENTHELLO) {
      return dtls_alert_fatal_create(DTLS_ALERT_UNEXPECTED_MESSAGE);
    }

    err = check_server_hello_verify_request(ctx, peer, data, data_length);
    if (err < 0) {
      warn("error in check_server_hello_verify_request err: %i\n", err);
      return err;
    }

    break;
  case DTLS_HT_SERVER_HELLO:

    debug("DTLS_HT_SERVER_HELLO\n");
    if (state != DTLS_STATE_CLIENTHELLO) {
      return dtls_alert_fatal_create(DTLS_ALERT_UNEXPECTED_MESSAGE);
    }

    err = check_server_hello(ctx, peer, data, data_length);
    if (err < 0) {
      warn("error in check_server_hello err: %i\n", err);
      return err;
    }
    if (peer->handshake_params.cipher == TLS_ECDHE_ECDSA_WITH_AES_128_CCM_8)
      peer->state = DTLS_STATE_WAIT_SERVERCERTIFICATE;
    else
      peer->state = DTLS_STATE_WAIT_SERVERHELLODONE;
    /* update_hs_hash(peer, data, data_length); */

    break;

  case DTLS_HT_CERTIFICATE:
    debug("DTLS_HT_CERTIFICATE\n");

    if ((role == DTLS_CLIENT && state != DTLS_STATE_WAIT_SERVERCERTIFICATE) ||
        (role == DTLS_SERVER && state != DTLS_STATE_WAIT_CLIENTCERTIFICATE)) {
      return dtls_alert_fatal_create(DTLS_ALERT_UNEXPECTED_MESSAGE);
    }
    err = check_server_certificate(ctx, peer, data, data_length);
    if (err < 0) {
      warn("error in check_server_certificate err: %i\n", err);
      return err;
    }
    if (role == DTLS_CLIENT) {
      peer->state = DTLS_STATE_WAIT_SERVERKEYEXCHANGE;
    } else if (role == DTLS_SERVER){
      peer->state = DTLS_STATE_WAIT_CLIENTKEYEXCHANGE;
    }
    /* update_hs_hash(peer, data, data_length); */

    break;

  case DTLS_HT_SERVER_KEY_EXCHANGE:

    debug("DTLS_HT_SERVER_KEY_EXCHANGE\n");
    if (state != DTLS_STATE_WAIT_SERVERKEYEXCHANGE) {
      return dtls_alert_fatal_create(DTLS_ALERT_UNEXPECTED_MESSAGE);
    }
    err = check_server_key_exchange(ctx, peer, data, data_length);
    if (err < 0) {
      warn("error in check_server_key_exchange err: %i\n", err);
      return err;
    }
    peer->state = DTLS_STATE_WAIT_SERVERHELLODONE;
    /* update_hs_hash(peer, data, data_length); */

    break;

  case DTLS_HT_SERVER_HELLO_DONE:

    debug("DTLS_HT_SERVER_HELLO_DONE\n");
    if (state != DTLS_STATE_WAIT_SERVERHELLODONE) {
      return dtls_alert_fatal_create(DTLS_ALERT_UNEXPECTED_MESSAGE);
    }

    err = check_server_hellodone(ctx, peer, data, data_length);
    if (err < 0) {
      warn("error in check_server_hellodone err: %i\n", err);
      return err;
    }
    peer->state = DTLS_STATE_WAIT_SERVERFINISHED;
    /* update_hs_hash(peer, data, data_length); */

    break;

  case DTLS_HT_CERTIFICATE_REQUEST:

    debug("DTLS_HT_CERTIFICATE_REQUEST\n");
    if (state != DTLS_STATE_WAIT_SERVERHELLODONE) {
      return dtls_alert_fatal_create(DTLS_ALERT_UNEXPECTED_MESSAGE);
    }

    err = check_certificate_request(ctx, peer, data, data_length);
    if (err < 0) {
      warn("error in check_certificate_request err: %i\n", err);
      return err;
    }

    break;

  case DTLS_HT_FINISHED:
    /* expect a Finished message from server */

    debug("DTLS_HT_FINISHED\n");
    if ((role == DTLS_CLIENT && state != DTLS_STATE_WAIT_SERVERFINISHED) ||
        (role == DTLS_SERVER && state != DTLS_STATE_WAIT_FINISHED)) {
      return dtls_alert_fatal_create(DTLS_ALERT_UNEXPECTED_MESSAGE);
    }

    err = check_finished(ctx, peer, record_header, data, data_length);
    if (err < 0) {
      warn("error in check_finished err: %i\n", err);
      return err;
    }
    if (role == DTLS_SERVER) {
      /* send ServerFinished */
      update_hs_hash(peer, data, data_length);

      if (dtls_send_finished(ctx, peer, PRF_LABEL(server),
			     PRF_LABEL_SIZE(server)) > 0) {
        peer->state = DTLS_STATE_CONNECTED;
      } else  if (role == DTLS_CLIENT) {
        warn("sending server Finished failed\n");
      }
    } else {
      peer->state = DTLS_STATE_CONNECTED;
    }

    break;

  /************************************************************************
   * Server states
   ************************************************************************/

  case DTLS_HT_CLIENT_KEY_EXCHANGE:
    /* handle ClientHello, update msg and msglen and goto next if not finished */

    debug("DTLS_HT_CLIENT_KEY_EXCHANGE\n");

    if (state != DTLS_STATE_WAIT_CLIENTKEYEXCHANGE) {
      return dtls_alert_fatal_create(DTLS_ALERT_UNEXPECTED_MESSAGE);
    }

    err = check_client_keyexchange(ctx, &peer->handshake_params, data, data_length);
    if (err < 0) {
      warn("error in check_client_keyexchange err: %i\n", err);
      return err;
    }
    update_hs_hash(peer, data, data_length);

    if (peer->handshake_params.cipher == TLS_ECDHE_ECDSA_WITH_AES_128_CCM_8 &&
	ctx && ctx->h && ctx->h->verify_ecdsa_key)
      peer->state = DTLS_STATE_WAIT_CERTIFICATEVERIFY;
    else
      peer->state = DTLS_STATE_WAIT_CLIENTCHANGECIPHERSPEC;
    break;

  case DTLS_HT_CERTIFICATE_VERIFY:

    debug("DTLS_HT_CERTIFICATE_VERIFY\n");
    if (state != DTLS_STATE_WAIT_CERTIFICATEVERIFY) {
      return dtls_alert_fatal_create(DTLS_ALERT_UNEXPECTED_MESSAGE);
    }

    err = check_client_certificate_verify(ctx, peer, data, data_length);
    if (err < 0) {
      warn("error in check_client_certificate_verify err: %i\n", err);
      return err;
    }

    update_hs_hash(peer, data, data_length);
    peer->state = DTLS_STATE_WAIT_CLIENTCHANGECIPHERSPEC;
    break;

  case DTLS_HT_CLIENT_HELLO:
    /* At this point, we have a good relationship with this peer. This
     * state is left for re-negotiation of key material. */
    
    debug("DTLS_HT_CLIENT_HELLO\n");
    if ((peer && state != DTLS_STATE_CONNECTED) ||
	(!peer && state != DTLS_STATE_WAIT_CLIENTHELLO)) {
      return dtls_alert_fatal_create(DTLS_ALERT_UNEXPECTED_MESSAGE);
    }

    /* When no DTLS state exists for this peer, we only allow a
       Client Hello message with

       a) a valid cookie, or
       b) no cookie.

       Anything else will be rejected. Fragementation is not allowed
       here as it would require peer state as well.
    */
    err = dtls_verify_peer(ctx, peer, session, record_header, data,
			   data_length);
    if (err < 0) {
      warn("error in dtls_verify_peer err: %i\n", err);
      return err;
    }

    if (err > 0) {
      debug("server hello verify was sent\n");
      return err;
    }

    if (!peer) {

      /* msg contains a Client Hello with a valid cookie, so we can
       * safely create the server state machine and continue with
       * the handshake. */
      peer = dtls_new_peer(session);
      if (!peer) {
        dsrv_log(LOG_ALERT, "cannot create peer\n");
        return dtls_alert_fatal_create(DTLS_ALERT_INTERNAL_ERROR);
      }
      peer->role = DTLS_SERVER;

      /* Initialize record sequence number to 1 for new peers. The first
       * record with sequence number 0 is a stateless Hello Verify Request.
       */
      peer->rseq[5] = 1;
      dtls_add_peer(ctx, peer);
    }

    clear_hs_hash(peer);

    /* First negotiation step: check for PSK
     *
     * Note that we already have checked that msg is a Handshake
     * message containing a ClientHello. dtls_get_cipher() therefore
     * does not check again.
     */
    err = dtls_update_parameters(ctx, peer, data, data_length);
    if (err < 0) {

      warn("error updating security parameters\n");
      return err;
    }

    /* update finish MAC */
    update_hs_hash(peer, data, data_length);

    err = dtls_send_server_hello_msgs(ctx, peer);
    if (err < 0) {
      return err;
    }
    if (peer->handshake_params.cipher == TLS_ECDHE_ECDSA_WITH_AES_128_CCM_8 &&
	ctx && ctx->h && ctx->h->verify_ecdsa_key)
      peer->state = DTLS_STATE_WAIT_CLIENTCERTIFICATE;
    else
      peer->state = DTLS_STATE_WAIT_CLIENTKEYEXCHANGE;

    /* after sending the ServerHelloDone, we expect the
     * ClientKeyExchange (possibly containing the PSK id),
     * followed by a ChangeCipherSpec and an encrypted Finished.
     */

    break;

  case DTLS_HT_HELLO_REQUEST:

    debug("DTLS_HT_HELLO_REQUEST\n");
    if (state != DTLS_STATE_CONNECTED) {
      /* we should just ignore such packages when in handshake */
      return 0;
    }

    /* send ClientHello with empty Cookie */
    err = dtls_send_client_hello(ctx, peer, NULL, 0);
    if (err < 0)
      warn("cannot send ClientHello\n");
    else
      peer->state = DTLS_STATE_CLIENTHELLO;

    return err;
  default:
    dsrv_log(LOG_CRIT, "unhandled message %d\n", data[0]);
    return dtls_alert_fatal_create(DTLS_ALERT_UNEXPECTED_MESSAGE);
  }

  return err;
}

static int
handle_ccs(dtls_context_t *ctx, dtls_peer_t *peer, 
	   uint8 *record_header, uint8 *data, size_t data_length)
{
  int err;
  dtls_handshake_parameters_t *handshake = &peer->handshake_params;
  dtls_security_parameters_t *security = &peer->security_params;

  /* A CCS message is handled after a KeyExchange message was
   * received from the client. When security parameters have been
   * updated successfully and a ChangeCipherSpec message was sent
   * by ourself, the security context is switched and the record
   * sequence number is reset. */
  
  if (!peer || peer->state != DTLS_STATE_WAIT_CLIENTCHANGECIPHERSPEC) {
    warn("expected ChangeCipherSpec during handshake\n");
    return dtls_alert_fatal_create(DTLS_ALERT_UNEXPECTED_MESSAGE);
  }

  if (data_length < 1 || data[0] != 1)
    return dtls_alert_fatal_create(DTLS_ALERT_DECODE_ERROR);

  /* send change cipher spec message and switch to new configuration */
  err = dtls_send_ccs(ctx, peer);
  if (err < 0) {
    warn("cannot send CCS message\n");
    return err;
  }

  err = calculate_key_block(ctx, handshake, security,
			    &peer->session);
  if (err < 0) {
    return err;
  }

  err = init_cipher(handshake, security, peer->role);
  if (err < 0) {
    return err;
  }
  
  inc_uint(uint16, peer->epoch);
  memset(peer->rseq, 0, sizeof(peer->rseq));
  
  peer->state = DTLS_STATE_WAIT_FINISHED;

  dtls_debug_keyblock(security);

  return 0;
}  

/** 
 * Handles incoming Alert messages. This function returns \c 1 if the
 * connection should be closed and the peer is to be invalidated.
 */
static int
handle_alert(dtls_context_t *ctx, dtls_peer_t *peer, 
	     uint8 *record_header, uint8 *data, size_t data_length) {
  int free_peer = 0;		/* indicates whether to free peer */

  if (data_length < 2)
    return dtls_alert_fatal_create(DTLS_ALERT_DECODE_ERROR);

  info("** Alert: level %d, description %d\n", data[0], data[1]);

  if (!peer) {
    warn("got an alert for an unknown peer, we probably already removed it, ignore it\n");
    return 0;
  }

  /* The peer object is invalidated for FATAL alerts and close
   * notifies. This is done in two steps.: First, remove the object
   * from our list of peers. After that, the event handler callback is
   * invoked with the still existing peer object. Finally, the storage
   * used by peer is released.
   */
  if (data[0] == DTLS_ALERT_LEVEL_FATAL || data[1] == DTLS_ALERT_CLOSE_NOTIFY) {
    dsrv_log(LOG_ALERT, "%d invalidate peer\n", data[1]);
    
#ifndef WITH_CONTIKI
    HASH_DEL_PEER(ctx->peers, peer);
#else /* WITH_CONTIKI */
    list_remove(ctx->peers, peer);

#ifndef NDEBUG
    PRINTF("removed peer [");
    PRINT6ADDR(&peer->session.addr);
    PRINTF("]:%d\n", uip_ntohs(peer->session.port));
#endif
#endif /* WITH_CONTIKI */

    free_peer = 1;

  }

  (void)CALL(ctx, event, &peer->session, 
	     (dtls_alert_level_t)data[0], (unsigned short)data[1]);
  switch (data[1]) {
  case DTLS_ALERT_CLOSE_NOTIFY:
    /* If state is DTLS_STATE_CLOSING, we have already sent a
     * close_notify so, do not send that again. */
    if (peer->state != DTLS_STATE_CLOSING) {
      peer->state = DTLS_STATE_CLOSING;
      dtls_alert(ctx, peer, DTLS_ALERT_LEVEL_FATAL, DTLS_ALERT_CLOSE_NOTIFY);
    } else
      peer->state = DTLS_STATE_CLOSED;
    break;
  default:
    ;
  }
  
  if (free_peer) {
    dtls_stop_retransmission(ctx, peer);
    dtls_destory_peer(ctx, peer, 0);
  }

  return free_peer;
}

static int dtls_alert_send_from_err(dtls_context_t *ctx, dtls_peer_t *peer,
				    session_t *session, int err)
{
  int level;
  int desc;

  if (err < -(1 << 8) && err > -(3 << 8)) {
    level = ((-err) & 0xff00) >> 8;
    desc = (-err) & 0xff;
    if (!peer) {
      peer = dtls_get_peer(ctx, session);
    }
    if (peer) {
      return dtls_alert(ctx, peer, level, desc);
    }
  } else if (err == -1) {
    if (!peer) {
      peer = dtls_get_peer(ctx, session);
    }
    if (peer) {
      return dtls_alert(ctx, peer, DTLS_ALERT_LEVEL_FATAL, DTLS_ALERT_INTERNAL_ERROR);
    }
  }
  return -1;
}

/** 
 * Handles incoming data as DTLS message from given peer.
 */
int
dtls_handle_message(dtls_context_t *ctx, 
		    session_t *session,
		    uint8 *msg, int msglen) {
  dtls_peer_t *peer = NULL;
  unsigned int rlen;		/* record length */
  uint8 *data; 			/* (decrypted) payload */
  size_t data_length;		/* length of decrypted payload 
				   (without MAC and padding) */
  int err;

  /* check if we have DTLS state for addr/port/ifindex */
  peer = dtls_get_peer(ctx, session);

  if (!peer) {
    debug("dtls_handle_message: PEER NOT FOUND\n");
    dtls_dsrv_log_addr(LOG_DEBUG, "peer addr", session);
  } else {
    debug("dtls_handle_message: FOUND PEER\n");
  }

  /* FIXME: check sequence number of record and drop message if the
   * number is not exactly the last number that we have responded to + 1. 
   * Otherwise, stop retransmissions for this specific peer and 
   * continue processing. */
  if (peer) {
    dtls_stop_retransmission(ctx, peer);
  }

  while ((rlen = is_record(msg,msglen))) {
    dtls_peer_type role;
    dtls_state_t state;

    debug("got packet %d (%d bytes)\n", msg[0], rlen);
    if (peer) {
      /* skip packet if it is from a different epoch */
      if (memcmp(DTLS_RECORD_HEADER(msg)->epoch,
		 peer->epoch, sizeof(uint16)) != 0)
        goto next;

      if (!decrypt_verify(peer, msg, rlen, &data, &data_length)) {
        info("decrypt_verify() failed\n");
        goto next;
      }
      role = peer->role;
      state = peer->state;
    } else {
      /* is_record() ensures that msg contains at least a record header */
      data = msg + DTLS_RH_LENGTH;
      data_length = rlen - DTLS_RH_LENGTH;
      state = DTLS_STATE_WAIT_CLIENTHELLO;
      role = DTLS_SERVER;
    }

    dtls_dsrv_hexdump_log(LOG_DEBUG, "receive header", msg,
			  sizeof(dtls_record_header_t), 1);
    dtls_dsrv_hexdump_log(LOG_DEBUG, "receive unencrypted", data, data_length, 1);

    /* Handle received record according to the first byte of the
     * message, i.e. the subprotocol. We currently do not support
     * combining multiple fragments of one type into a single
     * record. */

    switch (msg[0]) {

    case DTLS_CT_CHANGE_CIPHER_SPEC:
      err = handle_ccs(ctx, peer, msg, data, data_length);
      if (err < 0) {
	warn("error while handling ChangeCipherSpec package\n");
	dtls_alert_send_from_err(ctx, peer, session, err);
	return err;
      }
      break;

    case DTLS_CT_ALERT:
      err = handle_alert(ctx, peer, msg, data, data_length);
      if (err < 0) {
        warn("received wrong package\n");
	/* handle alert has invalidated peer */
	peer = NULL;
	return err;
      }
      break;

    case DTLS_CT_HANDSHAKE:
      err = handle_handshake(ctx, peer, session, role, state, msg, data, data_length);
      if (err < 0) {
	warn("error while handling handshake package\n");
	dtls_alert_send_from_err(ctx, peer, session, err);
	return err;
      }
      if (peer && peer->state == DTLS_STATE_CONNECTED) {
	/* stop retransmissions */
	dtls_stop_retransmission(ctx, peer);
	CALL(ctx, event, &peer->session, 0, DTLS_EVENT_CONNECTED);
      }
      break;

    case DTLS_CT_APPLICATION_DATA:
      info("** application data:\n");
      if (!peer) {
        warn("no peer available, send an alert\n");
        dtls_alert(ctx, peer, DTLS_ALERT_LEVEL_FATAL, DTLS_ALERT_UNEXPECTED_MESSAGE);
        return -1;
      }
      CALL(ctx, read, &peer->session, data, data_length);
      break;
    default:
      info("dropped unknown message of type %d\n",msg[0]);
    }

  next:
    /* advance msg by length of ciphertext */
    msg += rlen;
    msglen -= rlen;
  }

  return 0;
}

dtls_context_t *
dtls_new_context(void *app_data) {
  dtls_context_t *c;
  dtls_tick_t now;
#ifndef WITH_CONTIKI
  FILE *urandom = fopen("/dev/urandom", "r");
  unsigned char buf[sizeof(unsigned long)];
#endif /* WITH_CONTIKI */

  dtls_ticks(&now);
#ifdef WITH_CONTIKI
  /* FIXME: need something better to init PRNG here */
  prng_init(now);
#else /* WITH_CONTIKI */
  if (!urandom) {
    dsrv_log(LOG_EMERG, "cannot initialize PRNG\n");
    return NULL;
  }

  if (fread(buf, 1, sizeof(buf), urandom) != sizeof(buf)) {
    dsrv_log(LOG_EMERG, "cannot initialize PRNG\n");
    return NULL;
  }

  fclose(urandom);
  prng_init((unsigned long)*buf);
#endif /* WITH_CONTIKI */

  c = &the_dtls_context;

  memset(c, 0, sizeof(dtls_context_t));
  c->app = app_data;
  
  LIST_STRUCT_INIT(c, sendqueue);

#ifdef WITH_CONTIKI
  LIST_STRUCT_INIT(c, peers);
  /* LIST_STRUCT_INIT(c, key_store); */
  
  process_start(&dtls_retransmit_process, (char *)c);
  PROCESS_CONTEXT_BEGIN(&dtls_retransmit_process);
  /* the retransmit timer must be initialized to some large value */
  etimer_set(&c->retransmit_timer, 0xFFFF);
  PROCESS_CONTEXT_END(&coap_retransmit_process);
#endif /* WITH_CONTIKI */

  if (prng(c->cookie_secret, DTLS_COOKIE_SECRET_LENGTH))
    c->cookie_secret_age = now;
  else 
    goto error;
  
  return c;

 error:
  dsrv_log(LOG_ALERT, "cannot create DTLS context\n");
  if (c)
    dtls_free_context(c);
  return NULL;
}

void dtls_free_context(dtls_context_t *ctx) {
  dtls_peer_t *p;
  
#ifndef WITH_CONTIKI
  dtls_peer_t *tmp;

  if (ctx->peers) {
    HASH_ITER(hh, ctx->peers, p, tmp) {
      dtls_destory_peer(ctx, p, 1);
    }
  }
#else /* WITH_CONTIKI */
  int i;

  p = (dtls_peer_t *)peer_storage.mem;
  for (i = 0; i < peer_storage.num; ++i, ++p) {
    if (peer_storage.count[i])
      dtls_destory_peer(ctx, p, 1);
  }
#endif /* WITH_CONTIKI */
}

int
dtls_connect_peer(dtls_context_t *ctx, dtls_peer_t *peer) {
  int res;

  assert(peer);
  if (!peer)
    return -1;

  /* check if the same peer is already in our list */
  if (peer == dtls_get_peer(ctx, &peer->session)) {
    debug("found peer, try to re-connect\n");
    /* FIXME: send HelloRequest if we are server, 
       ClientHello with good cookie if client */
    return 0;
  }
    
  /* set peer role to server: */
  peer->role = DTLS_CLIENT;

  dtls_add_peer(ctx, peer);

  /* send ClientHello with empty Cookie */
  res = dtls_send_client_hello(ctx, peer, NULL, 0);
  if (res < 0)
    warn("cannot send ClientHello\n");
  else 
    peer->state = DTLS_STATE_CLIENTHELLO;

  return res;
}

int
dtls_connect(dtls_context_t *ctx, const session_t *dst) {
  dtls_peer_t *peer;

  peer = dtls_get_peer(ctx, dst);
  
  if (!peer)
    peer = dtls_new_peer(dst);

  if (!peer) {
    dsrv_log(LOG_CRIT, "cannot create new peer\n");
    return -1;
  }

  return dtls_connect_peer(ctx, peer);
}

static void
dtls_retransmit(dtls_context_t *context, netq_t *node) {
  if (!context || !node)
    return;

  /* re-initialize timeout when maximum number of retransmissions are not reached yet */
  if (node->retransmit_cnt < DTLS_DEFAULT_MAX_RETRANSMIT) {
      unsigned char sendbuf[DTLS_MAX_BUF];
      size_t len = sizeof(sendbuf);

      node->retransmit_cnt++;
      node->t += (node->timeout << node->retransmit_cnt);
      netq_insert_node((netq_t **)context->sendqueue, node);
      
      debug("** retransmit packet\n");
      
      if (dtls_prepare_record(node->peer, DTLS_CT_HANDSHAKE, 
			      (uint8 **)&(node->data), &(node->length), 1,
			      sendbuf, &len) > 0) {

	dtls_dsrv_hexdump_log(LOG_DEBUG, "retransmit header", sendbuf,
			      sizeof(dtls_record_header_t), 1);
	dtls_dsrv_hexdump_log(LOG_DEBUG, "retransmit unencrypted", node->data,
			      node->length, 1);

	(void)CALL(context, write, &node->peer->session, sendbuf, len);
      }
      return;
  }

  /* no more retransmissions, remove node from system */
  
  debug("** removed transaction\n");

  /* And finally delete the node */
  netq_node_free(node);
}

static void
dtls_stop_retransmission(dtls_context_t *context, dtls_peer_t *peer) {
  void *node;
  node = list_head((list_t)context->sendqueue); 

  while (node) {
    if (dtls_session_equals(&((netq_t *)node)->peer->session,
			    &peer->session)) {
      void *tmp = node;
      node = list_item_next(node);
      list_remove((list_t)context->sendqueue, tmp);
      netq_node_free((netq_t *)tmp);
    } else
      node = list_item_next(node);    
  }
}

void
dtls_check_retransmit(dtls_context_t *context, clock_time_t *next) {
  dtls_tick_t now;
  netq_t *node = netq_head((netq_t **)context->sendqueue);

  dtls_ticks(&now);
  while (node && node->t <= now) {
    netq_pop_first((netq_t **)context->sendqueue);
    dtls_retransmit(context, node);
    node = netq_head((netq_t **)context->sendqueue);
  }

  if (next && node)
    *next = node->t;
}

#ifdef WITH_CONTIKI
/*---------------------------------------------------------------------------*/
/* message retransmission */
/*---------------------------------------------------------------------------*/
PROCESS_THREAD(dtls_retransmit_process, ev, data)
{
  clock_time_t now;
  netq_t *node;

  PROCESS_BEGIN();

  debug("Started DTLS retransmit process\r\n");

  while(1) {
    PROCESS_YIELD();
    if (ev == PROCESS_EVENT_TIMER) {
      if (etimer_expired(&the_dtls_context.retransmit_timer)) {
	
	node = list_head(the_dtls_context.sendqueue);
	
	now = clock_time();
	while (node && node->t <= now) {
	  dtls_retransmit(&the_dtls_context, list_pop(the_dtls_context.sendqueue));
	  node = list_head(the_dtls_context.sendqueue);
	}

	/* need to set timer to some value even if no nextpdu is available */
	etimer_set(&the_dtls_context.retransmit_timer, 
		   node ? node->t - now : 0xFFFF);
      } 
    }
  }
  
  PROCESS_END();
}
#endif /* WITH_CONTIKI */<|MERGE_RESOLUTION|>--- conflicted
+++ resolved
@@ -547,6 +547,23 @@
   return 0;
 }
 
+/**
+ * Releases the storage allocated for read_cipher and write_cipher and
+ * sets both fields to NULL.
+ */
+static void
+invalidate_ciphers(dtls_security_parameters_t *config) {
+  if (config->read_cipher) {
+    dtls_cipher_free(config->read_cipher);
+    config->read_cipher = NULL;
+  }
+  
+  if (config->write_cipher) {
+    dtls_cipher_free(config->write_cipher);
+    config->write_cipher = NULL;
+  }
+}
+
 static int
 init_cipher(dtls_handshake_parameters_t *handshake, dtls_security_parameters_t *config, dtls_peer_type role)
 {
@@ -560,7 +577,7 @@
 
   if (!config->read_cipher) {
     warn("cannot create read cipher\n");
-    return dtls_alert_fatal_create(DTLS_ALERT_INTERNAL_ERROR);
+    goto error;
   }
 
   dtls_cipher_free(config->write_cipher);
@@ -570,15 +587,18 @@
 					 dtls_kb_key_size(config, role));
 
   if (!config->write_cipher) {
-    dtls_cipher_free(config->read_cipher);
     warn("cannot create write cipher\n");
-    return dtls_alert_fatal_create(DTLS_ALERT_INTERNAL_ERROR);
+    goto error;
   }
 
   config->cipher = handshake->cipher;
   config->compression = handshake->compression;
 
   return 0;
+error:
+
+  invalidate_ciphers(config);
+  return dtls_alert_fatal_create(DTLS_ALERT_INTERNAL_ERROR);
 }
 
 /* TODO: add a generic method which iterates over a list and searches for a specific key */
@@ -820,33 +840,6 @@
 check_client_keyexchange(dtls_context_t *ctx, 
 			 dtls_handshake_parameters_t *handshake,
 			 uint8 *data, size_t length) {
-<<<<<<< HEAD
-=======
-  return length >= DTLS_CKX_LENGTH && data[0] == DTLS_HT_CLIENT_KEY_EXCHANGE;
-}
-
-/**
- * Releases the storage allocated for read_cipher and write_cipher and
- * sets both fields to NULL.
- */
-static void
-invalidate_ciphers(dtls_security_parameters_t *config) {
-  if (config->read_cipher) {
-    dtls_cipher_free(config->read_cipher);
-    config->read_cipher = NULL;
-  }
-  
-  if (config->write_cipher) {
-    dtls_cipher_free(config->write_cipher);
-    config->write_cipher = NULL;
-  }
-}
-
-static int
-check_ccs(dtls_context_t *ctx, 
-	  dtls_peer_t *peer,
-	  uint8 *record, uint8 *data, size_t data_length) {
->>>>>>> 805fe0cf
 
   if (handshake->cipher == TLS_ECDHE_ECDSA_WITH_AES_128_CCM_8) {
 
@@ -862,18 +855,11 @@
     }
     data += sizeof(uint8);
 
-<<<<<<< HEAD
     if (dtls_uint8_to_int(data) != 4) {
       dsrv_log(LOG_ALERT, "expected uncompressed public point\n");
       return dtls_alert_fatal_create(DTLS_ALERT_HANDSHAKE_FAILURE);
     }
     data += sizeof(uint8);
-=======
-  if (!OTHER_CONFIG(peer)->read_cipher) {
-    warn("cannot create read cipher\n");
-    goto error;
-  }
->>>>>>> 805fe0cf
 
     memcpy(handshake->ecdsa.other_eph_pub_x, data,
 	   sizeof(handshake->ecdsa.other_eph_pub_x));
@@ -885,23 +871,15 @@
   } else {
     int id_length;
 
-<<<<<<< HEAD
     if (length < DTLS_HS_LENGTH + DTLS_CKXPSK_LENGTH_MIN) {
       debug("The client key exchange is too short\n");
       return dtls_alert_fatal_create(DTLS_ALERT_HANDSHAKE_FAILURE);
     }
     data += DTLS_HS_LENGTH;
-=======
-  if (!OTHER_CONFIG(peer)->write_cipher) {
-    warn("cannot create write cipher\n");
-    goto error;
-  }
->>>>>>> 805fe0cf
 
     id_length = dtls_uint16_to_int(data);
     data += sizeof(uint16);
 
-<<<<<<< HEAD
     if (DTLS_HS_LENGTH + DTLS_CKXPSK_LENGTH_MIN + id_length != length) {
       debug("The identity has a wrong length\n");
       return dtls_alert_fatal_create(DTLS_ALERT_HANDSHAKE_FAILURE);
@@ -909,13 +887,6 @@
     handshake->psk.id_length = min(id_length, 32);
     memcpy(handshake->psk.identity, data, min(id_length, 32));
   }
-=======
-  return 1;
-
- error:
-
-  invalidate_ciphers(OTHER_CONFIG(peer));
->>>>>>> 805fe0cf
   return 0;
 }
 
@@ -1326,8 +1297,6 @@
 
 static void dtls_destory_peer(dtls_context_t *ctx, dtls_peer_t *peer, int unlink)
 {
-  dtls_security_parameters_t *security = &peer->security_params;
-
   if (peer->state != DTLS_STATE_CLOSED)
     dtls_close(ctx, &peer->session);
   if (unlink) {
@@ -1343,8 +1312,6 @@
 #endif
 #endif /* WITH_CONTIKI */
   }
-  dtls_cipher_free(security->read_cipher);
-  dtls_cipher_free(security->write_cipher);
   dtls_free_peer(peer);
 }
 
@@ -1663,20 +1630,12 @@
   memcpy(p, key->pub_key_y, DTLS_EC_KEY_SIZE);
   p += DTLS_EC_KEY_SIZE;
 
-<<<<<<< HEAD
   assert(p - buf <= sizeof(buf));
-=======
-  if (!OTHER_CONFIG(peer)->read_cipher) {
-    warn("cannot create read cipher\n");
-    goto error;
-  }
->>>>>>> 805fe0cf
 
   return dtls_send_handshake_msg(ctx, peer, DTLS_HT_CERTIFICATE,
 				 buf, p - buf);
 }
 
-<<<<<<< HEAD
 static uint8 *
 dtls_add_ecdsa_signature_elem(uint8 *p, uint32_t *point_r, uint32_t *point_s)
 {
@@ -1852,19 +1811,6 @@
   if (res < 0) {
     debug("dtls_server_hello: cannot prepare ServerHello record\n");
     return res;
-=======
-  /* server */
-  dtls_cipher_free(OTHER_CONFIG(peer)->write_cipher);
-  
-  OTHER_CONFIG(peer)->write_cipher = 
-    dtls_cipher_new(OTHER_CONFIG(peer)->cipher,
-		    dtls_kb_client_write_key(OTHER_CONFIG(peer)),
-		    dtls_kb_key_size(OTHER_CONFIG(peer)));
-  
-  if (!OTHER_CONFIG(peer)->write_cipher) {
-    warn("cannot create write cipher\n");
-    goto error;
->>>>>>> 805fe0cf
   }
 
   if (peer->handshake_params.cipher == TLS_ECDHE_ECDSA_WITH_AES_128_CCM_8) {
@@ -2529,7 +2475,6 @@
       sig_alg = current_sig_alg;
     }
   }
-<<<<<<< HEAD
 
   if (hash_alg != 4 || sig_alg != 3) {
     dsrv_log(LOG_ALERT, "no supported hash and signature algorithem\n");
@@ -2540,13 +2485,6 @@
 
   peer->handshake_params.do_client_auth = 1;
   return 0;
-=======
-  return 1;
- error:
-
-  invalidate_ciphers(OTHER_CONFIG(peer));
-  return 1;
->>>>>>> 805fe0cf
 }
 
 static int
