--- conflicted
+++ resolved
@@ -26,16 +26,10 @@
 
 #ifndef _DTLS_CRYPTO_H_
 #define _DTLS_CRYPTO_H_
-<<<<<<< HEAD
-
-#include "config.h"
-
-#include <stdlib.h>		/* for rand() and srand() */
-=======
 
 #include <stdlib.h>		/* for rand() and srand() */
 #include <stdint.h>
->>>>>>> 5d014fec
+
 #include "t_list.h"
 
 #include "aes/rijndael.h"
