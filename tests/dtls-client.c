--- conflicted
+++ resolved
@@ -136,10 +136,6 @@
     memcpy(result, psk_key, psk_key_length);
     return psk_key_length;
   case DTLS_PSK_HINT:
-<<<<<<< HEAD
-    return 0;
-=======
->>>>>>> 25467388
   default:
     dtls_warn("unsupported request type: %d\n", type);
   }
