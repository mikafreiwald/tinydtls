/* debug.h -- debug utilities
 *
 * Copyright (C) 2011--2012 Olaf Bergmann <bergmann@tzi.org>
 *
 * Permission is hereby granted, free of charge, to any person
 * obtaining a copy of this software and associated documentation
 * files (the "Software"), to deal in the Software without
 * restriction, including without limitation the rights to use, copy,
 * modify, merge, publish, distribute, sublicense, and/or sell copies
 * of the Software, and to permit persons to whom the Software is
 * furnished to do so, subject to the following conditions:
 *
 * The above copyright notice and this permission notice shall be
 * included in all copies or substantial portions of the Software.
 *
 * THE SOFTWARE IS PROVIDED "AS IS", WITHOUT WARRANTY OF ANY KIND,
 * EXPRESS OR IMPLIED, INCLUDING BUT NOT LIMITED TO THE WARRANTIES OF
 * MERCHANTABILITY, FITNESS FOR A PARTICULAR PURPOSE AND
 * NONINFRINGEMENT. IN NO EVENT SHALL THE AUTHORS OR COPYRIGHT HOLDERS
 * BE LIABLE FOR ANY CLAIM, DAMAGES OR OTHER LIABILITY, WHETHER IN AN
 * ACTION OF CONTRACT, TORT OR OTHERWISE, ARISING FROM, OUT OF OR IN
 * CONNECTION WITH THE SOFTWARE OR THE USE OR OTHER DEALINGS IN THE
 * SOFTWARE.
 */

#ifndef _DTLS_DEBUG_H_
#define _DTLS_DEBUG_H_
<<<<<<< HEAD
=======

#include <stdlib.h>
>>>>>>> 5d014fec

#include "config.h"
#include "global.h"
#include "session.h"

#ifdef WITH_CONTIKI
# ifndef DEBUG
#  define DEBUG DEBUG_PRINT
# endif /* DEBUG */
#include "net/uip-debug.h"
#else
#define PRINTF(...)
#endif

#ifdef WITH_CONTIKI
# ifndef DEBUG
#  define DEBUG DEBUG_PRINT
# endif /* DEBUG */
#include "net/uip-debug.h"
#else
#define PRINTF(...)
#endif

struct __session_t;

/** Pre-defined log levels akin to what is used in \b syslog. */
typedef enum { DTLS_LOG_EMERG=0, DTLS_LOG_ALERT, DTLS_LOG_CRIT, DTLS_LOG_WARN, 
       DTLS_LOG_NOTICE, DTLS_LOG_INFO, DTLS_LOG_DEBUG
} log_t;

/** Returns a zero-terminated string with the name of this library. */
const char *dtls_package_name();

/** Returns a zero-terminated string with the library version. */
const char *dtls_package_version();

#ifndef NDEBUG
/** Returns the current log level. */
log_t dtls_get_log_level();

/** Sets the log level to the specified value. */
void dtls_set_log_level(log_t level);

/** 
 * Writes the given text to \c stdout. The text is output only when \p
 * level is below or equal to the log level that set by
 * set_log_level(). */
#ifdef HAVE_VPRINTF
void dsrv_log(log_t level, char *format, ...);
#else
#define dsrv_log(level, format, ...) PRINTF(format, ##__VA_ARGS__)
#endif

/** dumps packets in usual hexdump format */
void hexdump(const unsigned char *packet, int length);

/** dump as narrow string of hex digits */
void dump(unsigned char *buf, size_t len);

void dtls_dsrv_hexdump_log(log_t level, const char *name, const unsigned char *buf, size_t length, int extend);

void dtls_dsrv_log_addr(log_t level, const char *name, const session_t *addr);

#else /* NDEBUG */

static inline log_t dtls_get_log_level()
{
  return DTLS_LOG_EMERG;
}

static inline void dtls_set_log_level(log_t level)
{}

static inline void dsrv_log(log_t level, char *format, ...)
{}

static inline void hexdump(const unsigned char *packet, int length)
{}

static inline void dump(unsigned char *buf, size_t len)
{}

static inline void
dtls_dsrv_hexdump_log(log_t level, const char *name, const unsigned char *buf, size_t length, int extend)
{}

static inline void
dtls_dsrv_log_addr(log_t level, const char *name, const struct __session_t *addr)
{}

#endif /* NDEBUG */

/* A set of convenience macros for common log levels. */
#define dtls_emerg(...) dsrv_log(DTLS_LOG_EMERG, __VA_ARGS__)
#define dtls_alert(...) dsrv_log(DTLS_LOG_ALERT, __VA_ARGS__)
#define dtls_crit(...) dsrv_log(DTLS_LOG_CRIT, __VA_ARGS__)
#define dtls_warn(...) dsrv_log(DTLS_LOG_WARN, __VA_ARGS__)
#define dtls_notice(...) dsrv_log(DTLS_LOG_NOTICE, __VA_ARGS__)
#define dtls_info(...) dsrv_log(DTLS_LOG_INFO, __VA_ARGS__)
#define dtls_debug(...) dsrv_log(DTLS_LOG_DEBUG, __VA_ARGS__)
#define dtls_debug_hexdump(name, buf, length) dtls_dsrv_hexdump_log(DTLS_LOG_DEBUG, name, buf, length, 1)
#define dtls_debug_dump(name, buf, length) dtls_dsrv_hexdump_log(DTLS_LOG_DEBUG, name, buf, length, 0)

#endif /* _DTLS_DEBUG_H_ */<|MERGE_RESOLUTION|>--- conflicted
+++ resolved
@@ -25,11 +25,8 @@
 
 #ifndef _DTLS_DEBUG_H_
 #define _DTLS_DEBUG_H_
-<<<<<<< HEAD
-=======
 
 #include <stdlib.h>
->>>>>>> 5d014fec
 
 #include "config.h"
 #include "global.h"
