/* dtls -- a very basic DTLS implementation
 *
 * Copyright (C) 2011--2013 Olaf Bergmann <bergmann@tzi.org>
 *
 * Permission is hereby granted, free of charge, to any person
 * obtaining a copy of this software and associated documentation
 * files (the "Software"), to deal in the Software without
 * restriction, including without limitation the rights to use, copy,
 * modify, merge, publish, distribute, sublicense, and/or sell copies
 * of the Software, and to permit persons to whom the Software is
 * furnished to do so, subject to the following conditions:
 *
 * The above copyright notice and this permission notice shall be
 * included in all copies or substantial portions of the Software.
 *
 * THE SOFTWARE IS PROVIDED "AS IS", WITHOUT WARRANTY OF ANY KIND,
 * EXPRESS OR IMPLIED, INCLUDING BUT NOT LIMITED TO THE WARRANTIES OF
 * MERCHANTABILITY, FITNESS FOR A PARTICULAR PURPOSE AND
 * NONINFRINGEMENT. IN NO EVENT SHALL THE AUTHORS OR COPYRIGHT HOLDERS
 * BE LIABLE FOR ANY CLAIM, DAMAGES OR OTHER LIABILITY, WHETHER IN AN
 * ACTION OF CONTRACT, TORT OR OTHERWISE, ARISING FROM, OUT OF OR IN
 * CONNECTION WITH THE SOFTWARE OR THE USE OR OTHER DEALINGS IN THE
 * SOFTWARE.
 */

/**
 * @file state.h
 * @brief state information for DTLS FSM
 */

#ifndef _DTLS_STATE_H_
#define _DTLS_STATE_H_
<<<<<<< HEAD
=======

#include <sys/types.h>
#include <stdint.h>
>>>>>>> 5d014fec

#include "global.h"
#include "hmac.h"

typedef enum { 
  DTLS_STATE_INIT = 0, DTLS_STATE_WAIT_CLIENTHELLO, DTLS_STATE_WAIT_CLIENTCERTIFICATE,
  DTLS_STATE_WAIT_CLIENTKEYEXCHANGE, DTLS_STATE_WAIT_CERTIFICATEVERIFY,
  DTLS_STATE_WAIT_CHANGECIPHERSPEC,
  DTLS_STATE_WAIT_FINISHED, DTLS_STATE_FINISHED, 
  /* client states */
  DTLS_STATE_CLIENTHELLO, DTLS_STATE_WAIT_SERVERCERTIFICATE, DTLS_STATE_WAIT_SERVERKEYEXCHANGE,
  DTLS_STATE_WAIT_SERVERHELLODONE,

  DTLS_STATE_CONNECTED,
  DTLS_STATE_CLOSING,
  DTLS_STATE_CLOSED
} dtls_state_t;

typedef struct {
  uint16_t mseq_s;	     /**< send handshake message sequence number counter */
  uint16_t mseq_r;	     /**< received handshake message sequence number counter */

  /** pending config that is updated during handshake */
  /* FIXME: dtls_security_parameters_t pending_config; */

  /* temporary storage for the final handshake hash */
  dtls_hash_ctx hs_hash;
} dtls_hs_state_t;
#endif /* _DTLS_STATE_H_ */<|MERGE_RESOLUTION|>--- conflicted
+++ resolved
@@ -30,12 +30,9 @@
 
 #ifndef _DTLS_STATE_H_
 #define _DTLS_STATE_H_
-<<<<<<< HEAD
-=======
 
 #include <sys/types.h>
 #include <stdint.h>
->>>>>>> 5d014fec
 
 #include "global.h"
 #include "hmac.h"
